# Use Node.js 20 LTS as base image
FROM node:20-alpine AS base
<<<<<<< HEAD

# Single stage build
FROM base AS production
WORKDIR /app

# Copy package files and install dependencies
COPY package*.json ./
RUN npm install && npm cache clean --force

# Copy source code
COPY . .

# Build frontend only
ENV NODE_ENV=production
RUN npx vite build

# Copy frontend build to server public directory
RUN mkdir -p server/public
RUN if [ -d "dist/public" ]; then cp -r dist/public/* server/public/; else echo "Frontend build failed - checking client/dist"; if [ -d "client/dist" ]; then cp -r client/dist/* server/public/; else echo "No frontend build found"; exit 1; fi; fi

# Create logs directory and set permissions
RUN mkdir -p logs && chmod 755 logs

# Create a non-root user
RUN addgroup --system --gid 1001 nodejs
RUN adduser --system --uid 1001 nextjs

# Change ownership of the app directory to the nextjs user
RUN chown -R nextjs:nodejs /app

=======
# Single stage build
FROM base AS production
WORKDIR /app
# Copy package files and install dependencies
COPY package*.json ./
RUN npm install && npm cache clean --force
# Copy source code
COPY . .
# Build frontend only
ENV NODE_ENV=production
RUN npx vite build
# Copy frontend build to server public directory
RUN mkdir -p server/public
RUN if [ -d "dist/public" ]; then cp -r dist/public/* server/public/; else echo "Frontend build failed - checking client/dist"; if [ -d "client/dist" ]; then cp -r client/dist/* server/public/; else echo "No frontend build found"; exit 1; fi; fi
# Create logs directory and set permissions
RUN mkdir -p logs && chmod 755 logs
# Create a non-root user
RUN addgroup --system --gid 1001 nodejs
RUN adduser --system --uid 1001 nextjs
# Change ownership of the app directory to the nextjs user
RUN chown -R nextjs:nodejs /app
>>>>>>> e6b10907
# Set proper permissions
USER nextjs
# Expose port
EXPOSE 5000
# Health check
HEALTHCHECK --interval=30s --timeout=10s --start-period=5s --retries=3 \
  CMD curl -f http://localhost:5000/api/health || exit 1
# Start the application
CMD ["npx", "tsx", "server/index.ts"]<|MERGE_RESOLUTION|>--- conflicted
+++ resolved
@@ -1,37 +1,5 @@
 # Use Node.js 20 LTS as base image
 FROM node:20-alpine AS base
-<<<<<<< HEAD
-
-# Single stage build
-FROM base AS production
-WORKDIR /app
-
-# Copy package files and install dependencies
-COPY package*.json ./
-RUN npm install && npm cache clean --force
-
-# Copy source code
-COPY . .
-
-# Build frontend only
-ENV NODE_ENV=production
-RUN npx vite build
-
-# Copy frontend build to server public directory
-RUN mkdir -p server/public
-RUN if [ -d "dist/public" ]; then cp -r dist/public/* server/public/; else echo "Frontend build failed - checking client/dist"; if [ -d "client/dist" ]; then cp -r client/dist/* server/public/; else echo "No frontend build found"; exit 1; fi; fi
-
-# Create logs directory and set permissions
-RUN mkdir -p logs && chmod 755 logs
-
-# Create a non-root user
-RUN addgroup --system --gid 1001 nodejs
-RUN adduser --system --uid 1001 nextjs
-
-# Change ownership of the app directory to the nextjs user
-RUN chown -R nextjs:nodejs /app
-
-=======
 # Single stage build
 FROM base AS production
 WORKDIR /app
@@ -53,7 +21,6 @@
 RUN adduser --system --uid 1001 nextjs
 # Change ownership of the app directory to the nextjs user
 RUN chown -R nextjs:nodejs /app
->>>>>>> e6b10907
 # Set proper permissions
 USER nextjs
 # Expose port
