import { Switch, Route } from "wouter";
import { queryClient } from "./lib/queryClient";
import { QueryClientProvider } from "@tanstack/react-query";
import { Toaster } from "@/components/ui/toaster";
import { TooltipProvider } from "@/components/ui/tooltip";
import { Header } from "@/components/header";
import { Footer } from "@/components/footer";
import { useAdSense } from "@/hooks/use-adsense";
import Home from "@/pages/home";
import Historical from "@/pages/historical";
import Analysis from "@/pages/analysis";
import Sentiment from "@/pages/sentiment";
import DataAnalysis from "@/pages/data-analysis";
import GameAnalysis from "@/pages/game-analysis";
import SeasonStats from "@/pages/season-stats";
import AdminPanel from "@/pages/admin-panel";
<<<<<<< HEAD
=======
import FAQ from "@/pages/faq";
import { Contact } from "@/pages/Contact";
import PrivacyPolicy from "@/pages/privacy-policy";
import TermsOfService from "@/pages/terms-of-service";
import CookiePolicy from "@/pages/cookie-policy";
>>>>>>> 2f013d92
import NotFound from "@/pages/not-found";

function Router() {
  return (
    <Switch>
      <Route path="/" component={Home} />
      <Route path="/historical" component={Historical} />
      <Route path="/analysis" component={Analysis} />
      <Route path="/game-analysis" component={GameAnalysis} />
      <Route path="/sentiment" component={Sentiment} />
      <Route path="/season-stats" component={SeasonStats} />
      <Route path="/admin" component={AdminPanel} />
<<<<<<< HEAD
=======
      <Route path="/faq" component={FAQ} />
      <Route path="/contact" component={Contact} />
      <Route path="/privacy-policy" component={PrivacyPolicy} />
      <Route path="/terms-of-service" component={TermsOfService} />
      <Route path="/cookie-policy" component={CookiePolicy} />
>>>>>>> 2f013d92
      <Route component={NotFound} />
    </Switch>
  );
}

function App() {
  // Initialize Google AdSense
  useAdSense();

  return (
    <QueryClientProvider client={queryClient}>
      <TooltipProvider>
        <div className="min-h-screen bg-background flex flex-col">
          <Header />
          <div className="flex-grow">
            <Router />
          </div>
          <Footer />
        </div>
        <Toaster />
      </TooltipProvider>
    </QueryClientProvider>
  );
}

export default App;<|MERGE_RESOLUTION|>--- conflicted
+++ resolved
@@ -14,14 +14,6 @@
 import GameAnalysis from "@/pages/game-analysis";
 import SeasonStats from "@/pages/season-stats";
 import AdminPanel from "@/pages/admin-panel";
-<<<<<<< HEAD
-=======
-import FAQ from "@/pages/faq";
-import { Contact } from "@/pages/Contact";
-import PrivacyPolicy from "@/pages/privacy-policy";
-import TermsOfService from "@/pages/terms-of-service";
-import CookiePolicy from "@/pages/cookie-policy";
->>>>>>> 2f013d92
 import NotFound from "@/pages/not-found";
 
 function Router() {
@@ -34,14 +26,6 @@
       <Route path="/sentiment" component={Sentiment} />
       <Route path="/season-stats" component={SeasonStats} />
       <Route path="/admin" component={AdminPanel} />
-<<<<<<< HEAD
-=======
-      <Route path="/faq" component={FAQ} />
-      <Route path="/contact" component={Contact} />
-      <Route path="/privacy-policy" component={PrivacyPolicy} />
-      <Route path="/terms-of-service" component={TermsOfService} />
-      <Route path="/cookie-policy" component={CookiePolicy} />
->>>>>>> 2f013d92
       <Route component={NotFound} />
     </Switch>
   );
