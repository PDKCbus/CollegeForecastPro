// Import everything needed from React Query to force bundling
<<<<<<< HEAD
import { 
  useQuery, 
=======
import {
  useQuery,
>>>>>>> f25cbab5
  useMutation,
  QueryClient,
  QueryFunction
} from "@tanstack/react-query";

// Re-export to ensure bundling in production builds
export { useQuery, useMutation, QueryClient };

async function throwIfResNotOk(res: Response) {
  if (!res.ok) {
    const text = (await res.text()) || res.statusText;
    throw new Error(`${res.status}: ${text}`);
  }
}

export async function apiRequest(
  method: string,
  url: string,
  data?: unknown | undefined,
): Promise<Response> {
  const res = await fetch(url, {
    method,
    headers: data ? { "Content-Type": "application/json" } : {},
    body: data ? JSON.stringify(data) : undefined,
    credentials: "include",
  });

  await throwIfResNotOk(res);
  return res;
}

type UnauthorizedBehavior = "returnNull" | "throw";
export const getQueryFn: <T>(options: {
  on401: UnauthorizedBehavior;
}) => QueryFunction<T> =
  ({ on401: unauthorizedBehavior }) =>
  async ({ queryKey }) => {
    const res = await fetch(queryKey[0] as string, {
      credentials: "include",
    });

    if (unauthorizedBehavior === "returnNull" && res.status === 401) {
      return null;
    }

    await throwIfResNotOk(res);
    return await res.json();
  };

export const queryClient = new QueryClient({
  defaultOptions: {
    queries: {
      queryFn: getQueryFn({ on401: "throw" }),
      refetchInterval: false,
      refetchOnWindowFocus: false,
      staleTime: Infinity,
      retry: false,
    },
    mutations: {
      retry: false,
    },
  },
});<|MERGE_RESOLUTION|>--- conflicted
+++ resolved
@@ -1,11 +1,6 @@
 // Import everything needed from React Query to force bundling
-<<<<<<< HEAD
-import { 
-  useQuery, 
-=======
 import {
   useQuery,
->>>>>>> f25cbab5
   useMutation,
   QueryClient,
   QueryFunction
