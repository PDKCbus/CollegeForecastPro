import { useState, useEffect } from "react";
import { useQuery } from "@/lib/queryClient";
import { Hero } from "@/components/hero";
import { FilterBar } from "@/components/filter-bar-alt";
import { FeaturedGame } from "@/components/featured-game";
import { GameCard } from "@/components/game-card";
import { FeatureHighlights } from "@/components/feature-highlights";
import { CTASection } from "@/components/cta-section";
import { SeasonStatsSection } from "@/components/season-stats-section";
import { HeaderAd, InContentAd } from "@/components/google-ads";
<<<<<<< HEAD
import { useQuery } from "@/lib/queryClient";
import { useState, useEffect } from "react";
=======
>>>>>>> c2a795d0
import { FilterOption, GameWithTeams } from "@/lib/types";

export default function Home() {
  const [selectedWeek, setSelectedWeek] = useState("Week 1");
  const [activeFilter, setActiveFilter] = useState("all");
  const [teamFilter, setTeamFilter] = useState("");
  const [selectedConference, setSelectedConference] = useState("");
  const [currentPage, setCurrentPage] = useState(1);
  const [totalPages, setTotalPages] = useState(1);
  const gamesPerPage = 12;

  const weeks = Array.from({ length: 15 }, (_, i) => `Week ${i + 1}`);

  const filterOptions: FilterOption[] = [
    { label: "All Games", value: "all", isActive: activeFilter === "all" },
    { label: "Top 25", value: "top25", isActive: activeFilter === "top25" },
  ];

  const weekNumber = selectedWeek.replace("Week ", "");

  const { data: gamesResponse, isLoading, error } = useQuery({
    queryKey: ["/api/games/upcoming", weekNumber, currentPage, gamesPerPage],
    queryFn: async () => {
      const offset = (currentPage - 1) * gamesPerPage;
      const url =
        weekNumber && weekNumber !== "all"
          ? `/api/games/upcoming?limit=${gamesPerPage}&offset=${offset}&week=${weekNumber}`
          : `/api/games/upcoming?limit=${gamesPerPage}&offset=${offset}`;

      const response = await fetch(url);
      if (!response.ok) throw new Error(`Failed to fetch games: ${response.status}`);
      return response.json();
    },
  });

  const { data: featuredGame, isLoading: isFeaturedLoading } = useQuery<GameWithTeams>({
    queryKey: ["/api/games/featured"],
    queryFn: async () => {
      const response = await fetch(`/api/games/featured`);
      if (!response.ok) throw new Error("Failed to fetch featured game");
      return response.json();
    },
  });

  useEffect(() => {
    if (gamesResponse?.total) {
      const calculatedPages = Math.ceil(gamesResponse.total / gamesPerPage);
      setTotalPages(calculatedPages);
    }
  }, [gamesResponse, currentPage]);

  useEffect(() => {
    setCurrentPage(1);
  }, [weekNumber]);

<<<<<<< HEAD
  // Filter games based on active filter, conference, and team search (week filtering now done in API)
  const upcomingGames = Array.isArray(gamesResponse?.games) ? 
    // First deduplicate by game ID to prevent any duplicate rendering
    gamesResponse.games.reduce((unique: GameWithTeams[], game: GameWithTeams) => {
      if (!unique.find(g => g.id === game.id)) {
        unique.push(game);
      }
      return unique;
    }, []).filter((game: GameWithTeams) => {
      // Week filtering is now handled by the API, so we skip it here
      
      // Apply category filter
      let categoryMatch = true;
      if (activeFilter === "top25") {
        // Check if either team has a ranking <= 25
        const homeRanked = !!(game.homeTeam?.rank && game.homeTeam.rank <= 25);
        const awayRanked = !!(game.awayTeam?.rank && game.awayTeam.rank <= 25);
        categoryMatch = homeRanked || awayRanked;
      }
      
      // Apply conference filter
      let conferenceMatch = true;
      if (selectedConference) {
        conferenceMatch = game.homeTeam?.conference === selectedConference || 
                         game.awayTeam?.conference === selectedConference;
      }
      
      // Apply team name filter
      let teamMatch = true;
      if (teamFilter.trim()) {
        const searchTerm = teamFilter.toLowerCase().trim();
        teamMatch = game.homeTeam?.name.toLowerCase().includes(searchTerm) ||
                    game.awayTeam?.name.toLowerCase().includes(searchTerm);
      }
      
      return categoryMatch && conferenceMatch && teamMatch;
    }).sort((a: GameWithTeams, b: GameWithTeams) => {
      // Sort by highest ranking (lowest number = higher rank)
      const aHighestRank = Math.min(a.homeTeam?.rank || 999, a.awayTeam?.rank || 999);
      const bHighestRank = Math.min(b.homeTeam?.rank || 999, b.awayTeam?.rank || 999);
      return aHighestRank - bHighestRank;
    }) : [];
  
  const { data: featuredGame, isLoading: isFeaturedLoading } = useQuery<GameWithTeams>({
    queryKey: ["/api/games/featured"],
    queryFn: async () => {
      const response = await fetch(`/api/games/featured`);
      if (!response.ok) throw new Error('Failed to fetch featured game');
      return response.json();
    }
  });
=======
  const upcomingGames = Array.isArray(gamesResponse?.games)
    ? gamesResponse.games
        .reduce((unique: GameWithTeams[], game: GameWithTeams) => {
          if (!unique.find((g) => g.id === game.id)) unique.push(game);
          return unique;
        }, [])
        .filter((game: GameWithTeams) => {
          let categoryMatch = true;
          if (activeFilter === "top25") {
            const homeRanked = !!(game.homeTeam?.rank && game.homeTeam.rank <= 25);
            const awayRanked = !!(game.awayTeam?.rank && game.awayTeam.rank <= 25);
            categoryMatch = homeRanked || awayRanked;
          }
>>>>>>> c2a795d0

          let conferenceMatch = true;
          if (selectedConference) {
            conferenceMatch =
              game.homeTeam?.conference === selectedConference ||
              game.awayTeam?.conference === selectedConference;
          }

          let teamMatch = true;
          if (teamFilter.trim()) {
            const searchTerm = teamFilter.toLowerCase().trim();
            teamMatch =
              game.homeTeam?.name.toLowerCase().includes(searchTerm) ||
              game.awayTeam?.name.toLowerCase().includes(searchTerm);
          }

          return categoryMatch && conferenceMatch && teamMatch;
        })
        .sort((a, b) => {
          const aRank = Math.min(a.homeTeam?.rank || 999, a.awayTeam?.rank || 999);
          const bRank = Math.min(b.homeTeam?.rank || 999, b.awayTeam?.rank || 999);
          return aRank - bRank;
        })
    : [];

  const handlePageChange = (page: number) => {
    setCurrentPage(page);
    window.scrollTo({ top: 0, behavior: "smooth" });
  };

  const handleWeekChange = (week: string) => setSelectedWeek(week);
  const handleFilterChange = (filter: string) => setActiveFilter(filter);
  const handleTeamFilter = (teamName: string) => setTeamFilter(teamName);
  const handleConferenceFilter = (conference: string) => setSelectedConference(conference);

  return (
    <>
      <Hero />

      <div className="container mx-auto px-4 pt-8">
        <HeaderAd />
      </div>

      <main className="container mx-auto px-4 py-8 md:py-12">
        <FilterBar
          weeks={weeks}
          selectedWeek={selectedWeek}
          onWeekChange={handleWeekChange}
          filterOptions={filterOptions}
          onFilterChange={handleFilterChange}
          onTeamFilter={handleTeamFilter}
          selectedConference={selectedConference}
          onConferenceFilter={handleConferenceFilter}
        />

        <section id="featured-games" className="mb-8 md:mb-12 text-center mt-8 md:mt-12">
          <h2 className="text-3xl font-bold bg-gradient-to-r from-accent to-primary bg-clip-text text-transparent">
            Game of the Week
          </h2>
          <p className="text-white/60 mb-8">
            The marquee matchup selected by our algorithm based on rankings, rivalries, and
            playoff implications
          </p>
        </section>

        <section className="mb-8 md:mb-12">
          {isFeaturedLoading ? (
            <div className="h-64 w-full bg-surface rounded-xl animate-pulse"></div>
          ) : featuredGame ? (
            <FeaturedGame game={featuredGame as any} />
          ) : (
            <div className="bg-surface rounded-xl p-6 text-center">
              <p className="text-white/60">Game of the week not available</p>
            </div>
          )}
        </section>

        <InContentAd />

        <section className="mb-8 md:mb-12 text-center">
          <h2 className="text-3xl font-bold text-white mb-8">Today's Top Picks</h2>
        </section>

        {isLoading ? (
          <div className="grid grid-cols-1 md:grid-cols-2 lg:grid-cols-3 gap-6">
            {[...Array(6)].map((_, index) => (
              <div key={index} className="h-64 bg-surface rounded-xl animate-pulse"></div>
            ))}
          </div>
        ) : error ? (
          <div className="text-center py-12">
            <p className="text-red-400 mb-4">Error loading games: {error.message}</p>
            <button
              onClick={() => window.location.reload()}
              className="bg-accent hover:bg-accent/80 text-white px-6 py-3 rounded-lg font-medium transition-colors"
            >
              Retry
            </button>
          </div>
        ) : upcomingGames.length > 0 ? (
          <>
            <div className="grid grid-cols-1 md:grid-cols-2 lg:grid-cols-3 gap-6">
              {upcomingGames.map((game) => (
                <GameCard key={game.id} game={game as any} />
              ))}
            </div>

            {totalPages > 1 && (
              <div className="flex justify-center items-center space-x-4 mt-12 mb-8">
                <button
                  onClick={() => handlePageChange(currentPage - 1)}
                  disabled={currentPage === 1}
                  className={`px-4 py-2 rounded-lg font-medium transition-colors ${
                    currentPage === 1
                      ? "bg-gray-600 text-gray-400 cursor-not-allowed"
                      : "bg-surface hover:bg-surface/80 text-white"
                  }`}
                >
                  Previous
                </button>

                <div className="flex space-x-2">
                  {Array.from({ length: Math.min(5, totalPages) }, (_, i) => {
                    let pageNum;
                    if (totalPages <= 5) {
                      pageNum = i + 1;
                    } else if (currentPage <= 3) {
                      pageNum = i + 1;
                    } else if (currentPage >= totalPages - 2) {
                      pageNum = totalPages - 4 + i;
                    } else {
                      pageNum = currentPage - 2 + i;
                    }

                    return (
                      <button
                        key={pageNum}
                        onClick={() => handlePageChange(pageNum)}
                        className={`w-10 h-10 rounded-lg font-medium transition-colors ${
                          currentPage === pageNum
                            ? "bg-accent text-white"
                            : "bg-surface hover:bg-surface/80 text-white"
                        }`}
                      >
                        {pageNum}
                      </button>
                    );
                  })}
                </div>

                <button
                  onClick={() => handlePageChange(currentPage + 1)}
                  disabled={currentPage === totalPages}
                  className={`px-4 py-2 rounded-lg font-medium transition-colors ${
                    currentPage === totalPages
                      ? "bg-gray-600 text-gray-400 cursor-not-allowed"
                      : "bg-surface hover:bg-surface/80 text-white"
                  }`}
                >
                  Next
                </button>
              </div>
            )}

            <div className="text-center py-4">
              <p className="text-white/60">
                Page {currentPage} of {totalPages} • Showing {upcomingGames.length} of{" "}
                {gamesResponse?.total || 0} games for {selectedWeek}
              </p>
            </div>
          </>
        ) : (
          <div className="bg-surface rounded-xl p-6 text-center">
            <p className="text-white/60">No upcoming games available</p>
          </div>
        )}
      </main>

      <section className="container mx-auto px-4 py-4 md:py-8">
        <SeasonStatsSection />
      </section>

      <FeatureHighlights />
      <CTASection />
    </>
  );
}<|MERGE_RESOLUTION|>--- conflicted
+++ resolved
@@ -8,11 +8,6 @@
 import { CTASection } from "@/components/cta-section";
 import { SeasonStatsSection } from "@/components/season-stats-section";
 import { HeaderAd, InContentAd } from "@/components/google-ads";
-<<<<<<< HEAD
-import { useQuery } from "@/lib/queryClient";
-import { useState, useEffect } from "react";
-=======
->>>>>>> c2a795d0
 import { FilterOption, GameWithTeams } from "@/lib/types";
 
 export default function Home() {
@@ -68,59 +63,6 @@
     setCurrentPage(1);
   }, [weekNumber]);
 
-<<<<<<< HEAD
-  // Filter games based on active filter, conference, and team search (week filtering now done in API)
-  const upcomingGames = Array.isArray(gamesResponse?.games) ? 
-    // First deduplicate by game ID to prevent any duplicate rendering
-    gamesResponse.games.reduce((unique: GameWithTeams[], game: GameWithTeams) => {
-      if (!unique.find(g => g.id === game.id)) {
-        unique.push(game);
-      }
-      return unique;
-    }, []).filter((game: GameWithTeams) => {
-      // Week filtering is now handled by the API, so we skip it here
-      
-      // Apply category filter
-      let categoryMatch = true;
-      if (activeFilter === "top25") {
-        // Check if either team has a ranking <= 25
-        const homeRanked = !!(game.homeTeam?.rank && game.homeTeam.rank <= 25);
-        const awayRanked = !!(game.awayTeam?.rank && game.awayTeam.rank <= 25);
-        categoryMatch = homeRanked || awayRanked;
-      }
-      
-      // Apply conference filter
-      let conferenceMatch = true;
-      if (selectedConference) {
-        conferenceMatch = game.homeTeam?.conference === selectedConference || 
-                         game.awayTeam?.conference === selectedConference;
-      }
-      
-      // Apply team name filter
-      let teamMatch = true;
-      if (teamFilter.trim()) {
-        const searchTerm = teamFilter.toLowerCase().trim();
-        teamMatch = game.homeTeam?.name.toLowerCase().includes(searchTerm) ||
-                    game.awayTeam?.name.toLowerCase().includes(searchTerm);
-      }
-      
-      return categoryMatch && conferenceMatch && teamMatch;
-    }).sort((a: GameWithTeams, b: GameWithTeams) => {
-      // Sort by highest ranking (lowest number = higher rank)
-      const aHighestRank = Math.min(a.homeTeam?.rank || 999, a.awayTeam?.rank || 999);
-      const bHighestRank = Math.min(b.homeTeam?.rank || 999, b.awayTeam?.rank || 999);
-      return aHighestRank - bHighestRank;
-    }) : [];
-  
-  const { data: featuredGame, isLoading: isFeaturedLoading } = useQuery<GameWithTeams>({
-    queryKey: ["/api/games/featured"],
-    queryFn: async () => {
-      const response = await fetch(`/api/games/featured`);
-      if (!response.ok) throw new Error('Failed to fetch featured game');
-      return response.json();
-    }
-  });
-=======
   const upcomingGames = Array.isArray(gamesResponse?.games)
     ? gamesResponse.games
         .reduce((unique: GameWithTeams[], game: GameWithTeams) => {
@@ -134,7 +76,6 @@
             const awayRanked = !!(game.awayTeam?.rank && game.awayTeam.rank <= 25);
             categoryMatch = homeRanked || awayRanked;
           }
->>>>>>> c2a795d0
 
           let conferenceMatch = true;
           if (selectedConference) {
