--- conflicted
+++ resolved
@@ -80,11 +80,7 @@
   }, [weekNumber]);
 
   // Filter games based on active filter, conference, and team search (week filtering now done in API)
-<<<<<<< HEAD
-  const upcomingGames = Array.isArray(gamesResponse?.games) ? 
-=======
   const upcomingGames = Array.isArray(gamesResponse?.games) ?
->>>>>>> f25cbab5
     // First deduplicate by game ID to prevent any duplicate rendering
     gamesResponse.games.reduce((unique: GameWithTeams[], game: GameWithTeams) => {
       if (!unique.find(g => g.id === game.id)) {
@@ -93,11 +89,7 @@
       return unique;
     }, []).filter((game: GameWithTeams) => {
       // Week filtering is now handled by the API, so we skip it here
-<<<<<<< HEAD
-      
-=======
-
->>>>>>> f25cbab5
+
       // Apply category filter
       let categoryMatch = true;
       if (activeFilter === "top25") {
@@ -106,16 +98,6 @@
         const awayRanked = !!(game.awayTeam?.rank && game.awayTeam.rank <= 25);
         categoryMatch = homeRanked || awayRanked;
       }
-<<<<<<< HEAD
-      
-      // Apply conference filter
-      let conferenceMatch = true;
-      if (selectedConference) {
-        conferenceMatch = game.homeTeam?.conference === selectedConference || 
-                         game.awayTeam?.conference === selectedConference;
-      }
-      
-=======
 
       // Apply conference filter
       let conferenceMatch = true;
@@ -124,7 +106,6 @@
                          game.awayTeam?.conference === selectedConference;
       }
 
->>>>>>> f25cbab5
       // Apply team name filter
       let teamMatch = true;
       if (teamFilter.trim()) {
@@ -132,11 +113,7 @@
         teamMatch = game.homeTeam?.name.toLowerCase().includes(searchTerm) ||
                     game.awayTeam?.name.toLowerCase().includes(searchTerm);
       }
-<<<<<<< HEAD
-      
-=======
-
->>>>>>> f25cbab5
+
       return categoryMatch && conferenceMatch && teamMatch;
     }).sort((a: GameWithTeams, b: GameWithTeams) => {
       // Sort by highest ranking (lowest number = higher rank)
@@ -144,11 +121,7 @@
       const bHighestRank = Math.min(b.homeTeam?.rank || 999, b.awayTeam?.rank || 999);
       return aHighestRank - bHighestRank;
     }) : [];
-<<<<<<< HEAD
-  
-=======
-
->>>>>>> f25cbab5
+
   const { data: featuredGame, isLoading: isFeaturedLoading } = useQuery<GameWithTeams>({
     queryKey: ["/api/games/featured"],
     queryFn: async () => {
