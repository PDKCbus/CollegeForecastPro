import React, { useState, useEffect } from 'react';
import { Button } from '@/components/ui/button';
import { Input } from '@/components/ui/input';
import { Label } from '@/components/ui/label';
import { Textarea } from '@/components/ui/textarea';
import { Card, CardContent, CardDescription, CardHeader, CardTitle } from '@/components/ui/card';
import { Badge } from '@/components/ui/badge';
import { Tabs, TabsContent, TabsList, TabsTrigger } from '@/components/ui/tabs';
import { Select, SelectContent, SelectItem, SelectTrigger, SelectValue } from '@/components/ui/select';
import { useToast } from '@/hooks/use-toast';
import { Shield, LogOut, Save, Eye, Plus, Trash2 } from 'lucide-react';
import { apiRequest } from '@/lib/queryClient';

interface AdminGame {
  id: number;
  homeTeamId: number;
  awayTeamId: number;
  startDate: string;
  week: number;
  season: number;
  spread: number | null;
  overUnder: number | null;
  // Weather data
  temperature: number | null;
  windSpeed: number | null;
  weatherCondition: string | null;
  precipitation: number | null;
  isDome: boolean;
  homeTeam: {
    id: number;
    name: string;
    abbreviation: string;
    logoUrl: string | null;
    rank: number | null;
    wins: number;
    losses: number;
  };
  awayTeam: {
    id: number;
    name: string;
    abbreviation: string;
    logoUrl: string | null;
    rank: number | null;
    wins: number;
    losses: number;
  };
}

interface RicksPick {
  id: number;
  gameId: number;
  spreadPick: string | null;
  spreadConfidence: number;
  totalPick: string | null;
  totalConfidence: number;
  personalNotes: string | null;
  keyFactors: string[];
  expectedValue: number;
  isLocked: boolean;
}

export default function AdminPanel() {
  const [isAuthenticated, setIsAuthenticated] = useState(false);
  const [authToken, setAuthToken] = useState<string | null>(null);
  const [loginForm, setLoginForm] = useState({ username: '', password: '' });
  const [games, setGames] = useState<AdminGame[]>([]);
  const [currentPicks, setCurrentPicks] = useState<Record<number, RicksPick>>({});
  const [selectedWeek, setSelectedWeek] = useState(1);
  const [selectedSeason, setSelectedSeason] = useState(2025);
  const [isLoading, setIsLoading] = useState(false);
  const { toast } = useToast();

  // Check for existing session on load
  useEffect(() => {
    const token = localStorage.getItem('adminToken');
    if (token) {
      setAuthToken(token);
      setIsAuthenticated(true);
    }
  }, []);

  // Auto-load games when authenticated with valid token
  useEffect(() => {
    if (isAuthenticated && authToken) {
      loadGamesForPicks();
    }
  }, [isAuthenticated, authToken, selectedWeek, selectedSeason]);

  const handleLogin = async (e: React.FormEvent) => {
    e.preventDefault();
    setIsLoading(true);
    
    try {
      const response = await fetch('/api/admin/login', {
        method: 'POST',
        headers: { 'Content-Type': 'application/json' },
        body: JSON.stringify(loginForm)
      });

      if (!response.ok) {
        throw new Error('Invalid credentials');
      }

      const data = await response.json();
      
      if (data.success) {
        setAuthToken(data.token);
        setIsAuthenticated(true);
        localStorage.setItem('adminToken', data.token);
        toast({
          title: "Login Successful",
          description: "Welcome to Rick's Picks Admin Panel",
        });
        loadGamesForPicks();
      }
    } catch (error) {
      toast({
        title: "Login Failed",
        description: "Invalid credentials or server error",
        variant: "destructive",
      });
    } finally {
      setIsLoading(false);
    }
  };

  const handleLogout = async () => {
    try {
      await fetch('/api/admin/logout', {
        method: 'POST',
        headers: { 'Authorization': `Bearer ${authToken}` }
      });
    } catch (error) {
      // Continue with logout even if server request fails
    }
    
    setIsAuthenticated(false);
    setAuthToken(null);
    localStorage.removeItem('adminToken');
    toast({
      title: "Logged Out",
      description: "You have been logged out successfully",
    });
  };

  const loadGamesForPicks = async () => {
    if (!authToken) {
      toast({
        title: "Authentication Required",
        description: "Please log in first",
        variant: "destructive",
      });
      return;
    }
    
    setIsLoading(true);
    try {
      const gamesResponse = await fetch(`/api/admin/games-for-picks?season=${selectedSeason}&week=${selectedWeek}`, {
        headers: { 'Authorization': `Bearer ${authToken}` }
      });
      
      if (!gamesResponse.ok) {
        if (gamesResponse.status === 401) {
          // Token expired, need to re-login
          setIsAuthenticated(false);
          setAuthToken(null);
          localStorage.removeItem('adminToken');
          toast({
            title: "Session Expired",
            description: "Please log in again",
            variant: "destructive",
          });
          return;
        }
        throw new Error('Failed to fetch games');
      }
      
      const gamesData = await gamesResponse.json();
      console.log('Loaded games:', gamesData.games?.length || 0);
      setGames(gamesData.games || []);
      
      // Load existing picks for this week
      try {
        const picksResponse = await fetch(`/api/admin/ricks-picks/${selectedWeek}?season=${selectedSeason}`, {
          headers: { 'Authorization': `Bearer ${authToken}` }
        });
        
        if (picksResponse.ok) {
          const picksData = await picksResponse.json();
          const picksMap: Record<number, RicksPick> = {};
          (picksData.picks || []).forEach((pick: RicksPick) => {
            picksMap[pick.gameId] = pick;
          });
          setCurrentPicks(picksMap);
        }
      } catch (pickError) {
        console.log('No existing picks found, starting fresh');
        setCurrentPicks({});
      }
      
    } catch (error) {
      console.error('Load games error:', error);
      toast({
        title: "Failed to Load Games",
        description: "Could not load games for picks",
        variant: "destructive",
      });
    } finally {
      setIsLoading(false);
    }
  };

  const savePick = async (gameId: number, pickData: Partial<RicksPick>) => {
    if (!authToken) {
      toast({
        title: "Authentication Required",
        description: "Please log in first",
        variant: "destructive",
      });
      return;
    }
    
    console.log('Saving pick:', { gameId, pickData });
    
    try {
      const response = await fetch('/api/admin/ricks-pick', {
        method: 'POST',
        body: JSON.stringify({ gameId, ...pickData }),
        headers: { 
          'Content-Type': 'application/json',
          'Authorization': `Bearer ${authToken}` 
        }
      });

      console.log('Save response status:', response.status);
      const data = await response.json();
      console.log('Save response data:', data);
      
      if (response.ok && data.success) {
        setCurrentPicks(prev => ({
          ...prev,
          [gameId]: { ...prev[gameId], ...pickData, gameId, id: data.pick.id }
        }));
        
        toast({
          title: "Pick Saved",
          description: "Rick's pick has been saved successfully",
        });
      } else {
        throw new Error(data.error || `HTTP ${response.status}`);
      }
    } catch (error) {
      console.error('Save pick error:', error);
<<<<<<< HEAD
      const errorMessage = error instanceof Error ? error.message : 'Unknown error';
      toast({
        title: "Save Failed",
        description: `Could not save Rick's pick: ${errorMessage}`,
=======
      toast({
        title: "Save Failed",
        description: `Could not save Rick's pick: ${error.message}`,
>>>>>>> c2a795d0
        variant: "destructive",
      });
    }
  };

  // Login Screen
  if (!isAuthenticated) {
    return (
      <div className="min-h-screen bg-gradient-to-br from-slate-900 to-slate-800 flex items-center justify-center p-4">
        <Card className="w-full max-w-md">
          <CardHeader className="text-center">
            <div className="flex justify-center mb-4">
              <Shield className="h-12 w-12 text-blue-600" />
            </div>
            <CardTitle className="text-2xl">Rick's Picks Admin</CardTitle>
            <CardDescription>
              Enter your credentials to access the admin panel
            </CardDescription>
          </CardHeader>
          <CardContent>
            <form onSubmit={handleLogin} className="space-y-4">
              <div className="space-y-2">
                <Label htmlFor="username">Username</Label>
                <Input
                  id="username"
                  type="text"
                  value={loginForm.username}
                  onChange={(e) => setLoginForm(prev => ({ ...prev, username: e.target.value }))}
                  placeholder="Enter your username"
                  required
                />
              </div>
              <div className="space-y-2">
                <Label htmlFor="password">Password</Label>
                <Input
                  id="password"
                  type="password"
                  value={loginForm.password}
                  onChange={(e) => setLoginForm(prev => ({ ...prev, password: e.target.value }))}
                  placeholder="Enter your password"
                  required
                />
              </div>
              <Button type="submit" className="w-full" disabled={isLoading}>
                {isLoading ? 'Logging in...' : 'Login'}
              </Button>
            </form>
          </CardContent>
        </Card>
      </div>
    );
  }

  // Main Admin Panel
  return (
    <div className="min-h-screen bg-slate-50">
      {/* Header */}
      <div className="bg-white border-b border-slate-200 px-6 py-4">
        <div className="flex items-center justify-between">
          <div className="flex items-center space-x-3">
            <Shield className="h-8 w-8 text-blue-600" />
            <div>
              <h1 className="text-2xl font-bold text-slate-900">Rick's Picks Admin</h1>
              <p className="text-sm text-slate-500">Manage weekly picks and predictions</p>
            </div>
          </div>
          <Button onClick={handleLogout} variant="outline" size="sm">
            <LogOut className="h-4 w-4 mr-2" />
            Logout
          </Button>
        </div>
      </div>

      {/* Content */}
      <div className="p-6">
        <Tabs defaultValue="picks" className="space-y-6">
          <TabsList>
            <TabsTrigger value="picks">Make Picks</TabsTrigger>
            <TabsTrigger value="history">Pick History</TabsTrigger>
            <TabsTrigger value="settings">Settings</TabsTrigger>
          </TabsList>

          <TabsContent value="picks" className="space-y-6">
            {/* Week/Season Selector */}
            <Card>
              <CardHeader>
                <CardTitle>Select Week & Season</CardTitle>
                <CardDescription>Choose which games to make picks for</CardDescription>
              </CardHeader>
              <CardContent className="flex space-x-4">
                <div className="space-y-2">
                  <Label>Season</Label>
                  <Select value={selectedSeason.toString()} onValueChange={(value) => setSelectedSeason(parseInt(value))}>
                    <SelectTrigger className="w-32">
                      <SelectValue />
                    </SelectTrigger>
                    <SelectContent>
                      <SelectItem value="2025">2025</SelectItem>
                      <SelectItem value="2024">2024</SelectItem>
                    </SelectContent>
                  </Select>
                </div>
                <div className="space-y-2">
                  <Label>Week</Label>
                  <Select value={selectedWeek.toString()} onValueChange={(value) => setSelectedWeek(parseInt(value))}>
                    <SelectTrigger className="w-32">
                      <SelectValue />
                    </SelectTrigger>
                    <SelectContent>
                      {Array.from({ length: 17 }, (_, i) => i + 1).map(week => (
                        <SelectItem key={week} value={week.toString()}>Week {week}</SelectItem>
                      ))}
                    </SelectContent>
                  </Select>
                </div>
                <div className="flex items-end">
                  <Button onClick={loadGamesForPicks} disabled={isLoading}>
                    {isLoading ? 'Loading...' : 'Load Games'}
                  </Button>
                </div>
              </CardContent>
            </Card>

            {/* Games List */}
            <div className="grid gap-6">
              {games.map(game => (
                <GamePickCard 
                  key={game.id} 
                  game={game} 
                  currentPick={currentPicks[game.id]} 
                  onSavePick={(pickData) => savePick(game.id, pickData)}
                />
              ))}
              {games.length === 0 && !isLoading && (
                <Card>
                  <CardContent className="text-center py-12">
                    <p className="text-slate-500">No games found for Week {selectedWeek} of {selectedSeason}</p>
                  </CardContent>
                </Card>
              )}
            </div>
          </TabsContent>

          <TabsContent value="history">
            <Card>
              <CardHeader>
                <CardTitle>Pick History</CardTitle>
                <CardDescription>View and manage previous picks</CardDescription>
              </CardHeader>
              <CardContent>
                <p className="text-slate-500">Pick history feature coming soon...</p>
              </CardContent>
            </Card>
          </TabsContent>

          <TabsContent value="settings">
            <Card>
              <CardHeader>
                <CardTitle>Admin Settings</CardTitle>
                <CardDescription>Manage admin preferences and settings</CardDescription>
              </CardHeader>
              <CardContent>
                <p className="text-slate-500">Settings feature coming soon...</p>
              </CardContent>
            </Card>
          </TabsContent>
        </Tabs>
      </div>
    </div>
  );
}

// Individual Game Pick Card Component
function GamePickCard({ 
  game, 
  currentPick, 
  onSavePick 
}: { 
  game: AdminGame; 
  currentPick?: RicksPick; 
  onSavePick: (pickData: Partial<RicksPick>) => void; 
}) {
  const [formData, setFormData] = useState({
    spreadPick: currentPick?.spreadPick || '',
    spreadConfidence: currentPick?.spreadConfidence || 50,
    totalPick: currentPick?.totalPick || '',
    totalConfidence: currentPick?.totalConfidence || 50,
    personalNotes: currentPick?.personalNotes || '',
    keyFactors: currentPick?.keyFactors?.join(', ') || '',
    expectedValue: currentPick?.expectedValue || 0,
  });

  const handleSave = () => {
    console.log('Saving pick with data:', formData);
    onSavePick({
      ...formData,
      keyFactors: formData.keyFactors.split(',').map(f => f.trim()).filter(Boolean),
    });
  };

  // Helper function to get clean team abbreviation
  const getTeamAbbr = (team: { abbreviation: string; name: string }) => {
    if (team.abbreviation && team.abbreviation !== 'UNK') {
      return team.abbreviation;
    }
    
    // Generate abbreviation from team name
    const name = team.name || 'TEAM';
    if (name.includes(' ')) {
      // Take first letter of each word
      return name.split(' ').map(word => word[0]).join('').toUpperCase().slice(0, 4);
    } else {
      // Take first 3-4 letters
      return name.slice(0, 4).toUpperCase();
    }
  };

  const formatDate = (dateString: string) => {
    return new Date(dateString).toLocaleDateString('en-US', {
      weekday: 'long',
      month: 'short',
      day: 'numeric'
    });
  };

  const formatTime = (dateString: string) => {
    return new Date(dateString).toLocaleTimeString('en-US', {
      hour: 'numeric',
      minute: '2-digit'
    });
  };

  const formatTeamRecord = (wins: number, losses: number) => {
    return `${wins || 0}-${losses || 0}`;
  };

  const getSpreadDisplay = () => {
    if (!game.spread) return "N/A";
    const favoredTeam = game.spread > 0 ? game.awayTeam : game.homeTeam;
    
    // Better abbreviation fallback - don't show UNK
    let teamAbbr = favoredTeam.abbreviation;
    if (!teamAbbr || teamAbbr === 'UNK') {
      // Generate abbreviation from team name
      const name = favoredTeam.name || 'TEAM';
      if (name.includes(' ')) {
        // Take first letter of each word
        teamAbbr = name.split(' ').map(word => word[0]).join('').toUpperCase().slice(0, 4);
      } else {
        // Take first 3-4 letters
        teamAbbr = name.slice(0, 4).toUpperCase();
      }
    }
    
    return `${teamAbbr} -${Math.abs(game.spread).toFixed(1)}`;
  };

  const getWeatherIcon = () => {
    if (game.isDome) {
      return <span className="text-base">🏟️</span>;
    }

    const hasWeatherData = game.temperature !== null || 
                          game.windSpeed !== null || 
                          game.weatherCondition !== null ||
                          game.precipitation !== null;

    if (!hasWeatherData) return null;

    const condition = game.weatherCondition?.toLowerCase() || '';
    const temp = game.temperature;
    const wind = game.windSpeed || 0;
    const precipitation = game.precipitation || 0;

    if (condition.includes('snow') || (temp && temp < 32 && precipitation > 0)) {
      return <span className="text-base text-blue-300">❄️</span>;
    } else if (condition.includes('rain') || precipitation > 0.1) {
      return <span className="text-base text-blue-400">🌧️</span>;
    } else if (wind > 15) {
      return <span className="text-base text-gray-300">💨</span>;
    } else if (temp && temp < 35) {
      return <span className="text-base text-blue-300">🥶</span>;
    } else if (temp && temp > 85) {
      return <span className="text-base text-red-400">🔥</span>;
    } else if (condition.includes('clear') || condition.includes('sunny')) {
      return <span className="text-base text-yellow-400">☀️</span>;
    } else if (condition.includes('cloud')) {
      return <span className="text-base text-gray-400">☁️</span>;
    }
    
    return null;
  };

  return (
    <Card className="overflow-hidden">
      {/* Visual Game Card Header */}
      <div className="bg-slate-800 p-6">
        <div className="text-sm text-white/70 mb-4 flex justify-between items-center">
          <div>{formatDate(game.startDate)}</div>
          <div className="flex items-center gap-3">
            {getWeatherIcon()}
            <div>{formatTime(game.startDate)} ET</div>
          </div>
        </div>
        
        {/* Away Team */}
        <div className="flex justify-between items-center mb-4">
          <div className="flex items-center space-x-3">
            <img 
              src={game.awayTeam.logoUrl || ""} 
              alt={game.awayTeam.name} 
              className="w-12 h-12 object-contain" 
            />
            <div>
              <div className="font-semibold text-white">{game.awayTeam.name}</div>
              {game.awayTeam.rank ? (
                <div className="text-sm text-yellow-400">#{game.awayTeam.rank}</div>
              ) : (
                <div className="text-sm text-white/50">Unranked</div>
              )}
            </div>
          </div>
          <div className="font-bold text-xl text-white">{formatTeamRecord(game.awayTeam.wins || 0, game.awayTeam.losses || 0)}</div>
        </div>
        
        <div className="text-center text-white/60 text-sm mb-4">@</div>
        
        {/* Home Team */}
        <div className="flex justify-between items-center mb-4">
          <div className="flex items-center space-x-3">
            <img 
              src={game.homeTeam.logoUrl || ""} 
              alt={game.homeTeam.name} 
              className="w-12 h-12 object-contain" 
            />
            <div>
              <div className="font-semibold text-white">{game.homeTeam.name}</div>
              {game.homeTeam.rank ? (
                <div className="text-sm text-yellow-400">#{game.homeTeam.rank}</div>
              ) : (
                <div className="text-sm text-white/50">Unranked</div>
              )}
            </div>
          </div>
          <div className="font-bold text-xl text-white">{formatTeamRecord(game.homeTeam.wins || 0, game.homeTeam.losses || 0)}</div>
        </div>
        
        {/* Betting Info */}
        <div className="flex justify-center space-x-4 pt-4 border-t border-slate-700">
          <div className="text-center px-3 py-2 bg-slate-700 rounded text-sm">
            <div className="text-white/60 text-xs">SPREAD</div>
            <div className="font-bold text-white">{getSpreadDisplay()}</div>
          </div>
          <div className="text-center px-3 py-2 bg-slate-700 rounded text-sm">
            <div className="text-white/60 text-xs">O/U</div>
            <div className="font-bold text-white">{game.overUnder?.toFixed(1) || "N/A"}</div>
          </div>
          <div className="text-center px-3 py-2 bg-slate-700 rounded text-sm">
            <div className="text-white/60 text-xs">WEEK</div>
            <div className="font-bold text-white">{game.week}</div>
          </div>
        </div>
      </div>
      <CardContent className="space-y-6">
        {/* Spread Pick Buttons - Only show if spread exists */}
        {game.spread && (
          <div className="space-y-3">
            <Label className="text-base font-medium">Spread Pick</Label>
            <div className="grid grid-cols-3 gap-2">
              <Button
<<<<<<< HEAD
                variant={formData.spreadPick === `${getTeamAbbr(game.homeTeam)} ${(game.spread || 0) > 0 ? '+' : ''}${game.spread || 0}` ? "default" : "outline"}
                onClick={() => setFormData(prev => ({ 
                  ...prev, 
                  spreadPick: `${getTeamAbbr(game.homeTeam)} ${(game.spread || 0) > 0 ? '+' : ''}${game.spread || 0}` 
                }))}
                className="text-sm"
              >
                {getTeamAbbr(game.homeTeam)} {(game.spread || 0) > 0 ? '+' : ''}{game.spread || 0}
              </Button>
              <Button
                variant={formData.spreadPick === `${getTeamAbbr(game.awayTeam)} ${(game.spread || 0) < 0 ? '+' : ''}${-(game.spread || 0)}` ? "default" : "outline"}
                onClick={() => setFormData(prev => ({ 
                  ...prev, 
                  spreadPick: `${getTeamAbbr(game.awayTeam)} ${(game.spread || 0) < 0 ? '+' : ''}${-(game.spread || 0)}` 
                }))}
                className="text-sm"
              >
                {getTeamAbbr(game.awayTeam)} {(game.spread || 0) < 0 ? '+' : ''}{-(game.spread || 0)}
=======
                variant={formData.spreadPick === `${getTeamAbbr(game.homeTeam)} ${game.spread > 0 ? '+' : ''}${game.spread}` ? "default" : "outline"}
                onClick={() => setFormData(prev => ({ 
                  ...prev, 
                  spreadPick: `${getTeamAbbr(game.homeTeam)} ${game.spread > 0 ? '+' : ''}${game.spread}` 
                }))}
                className="text-sm"
              >
                {getTeamAbbr(game.homeTeam)} {game.spread > 0 ? '+' : ''}{game.spread}
              </Button>
              <Button
                variant={formData.spreadPick === `${getTeamAbbr(game.awayTeam)} ${game.spread < 0 ? '+' : ''}${-game.spread}` ? "default" : "outline"}
                onClick={() => setFormData(prev => ({ 
                  ...prev, 
                  spreadPick: `${getTeamAbbr(game.awayTeam)} ${game.spread < 0 ? '+' : ''}${-game.spread}` 
                }))}
                className="text-sm"
              >
                {getTeamAbbr(game.awayTeam)} {game.spread < 0 ? '+' : ''}{-game.spread}
>>>>>>> c2a795d0
              </Button>
              <Button
                variant={formData.spreadPick === 'NO PLAY' ? "default" : "outline"}
                onClick={() => setFormData(prev => ({ ...prev, spreadPick: 'NO PLAY' }))}
                className="text-sm"
              >
                NO PLAY
              </Button>
            </div>
            {formData.spreadPick && formData.spreadPick !== 'NO PLAY' && (
              <div className="text-sm text-green-600 font-medium">
                Selected: {formData.spreadPick}
              </div>
            )}
          </div>
        )}

        {/* Over/Under Pick Buttons - Only show if total exists */}
        {game.overUnder && (
          <div className="space-y-3">
            <Label className="text-base font-medium">Over/Under Pick</Label>
            <div className="grid grid-cols-3 gap-2">
              <Button
                variant={formData.totalPick === `OVER ${game.overUnder}` ? "default" : "outline"}
                onClick={() => setFormData(prev => ({ ...prev, totalPick: `OVER ${game.overUnder}` }))}
                className="text-sm"
              >
                OVER {game.overUnder}
              </Button>
              <Button
                variant={formData.totalPick === `UNDER ${game.overUnder}` ? "default" : "outline"}
                onClick={() => setFormData(prev => ({ ...prev, totalPick: `UNDER ${game.overUnder}` }))}
                className="text-sm"
              >
                UNDER {game.overUnder}
              </Button>
              <Button
                variant={formData.totalPick === 'NO PLAY' ? "default" : "outline"}
                onClick={() => setFormData(prev => ({ ...prev, totalPick: 'NO PLAY' }))}
                className="text-sm"
              >
                NO PLAY
              </Button>
            </div>
            {formData.totalPick && formData.totalPick !== 'NO PLAY' && (
              <div className="text-sm text-green-600 font-medium">
                Selected: {formData.totalPick}
              </div>
            )}
          </div>
        )}

        {/* Personal Notes */}
        <div className="space-y-3">
          <Label className="text-base font-medium">Personal Notes</Label>
          <Textarea
            value={formData.personalNotes}
            onChange={(e) => setFormData(prev => ({ ...prev, personalNotes: e.target.value }))}
            placeholder="Your reasoning, insights, and analysis for this game..."
            className="min-h-20 text-sm"
          />
        </div>

        {/* Save Button */}
        <Button onClick={handleSave} className="w-full">
          <Save className="h-4 w-4 mr-2" />
          Save Pick
        </Button>
      </CardContent>
    </Card>
  );
}<|MERGE_RESOLUTION|>--- conflicted
+++ resolved
@@ -251,16 +251,9 @@
       }
     } catch (error) {
       console.error('Save pick error:', error);
-<<<<<<< HEAD
-      const errorMessage = error instanceof Error ? error.message : 'Unknown error';
-      toast({
-        title: "Save Failed",
-        description: `Could not save Rick's pick: ${errorMessage}`,
-=======
       toast({
         title: "Save Failed",
         description: `Could not save Rick's pick: ${error.message}`,
->>>>>>> c2a795d0
         variant: "destructive",
       });
     }
@@ -631,26 +624,6 @@
             <Label className="text-base font-medium">Spread Pick</Label>
             <div className="grid grid-cols-3 gap-2">
               <Button
-<<<<<<< HEAD
-                variant={formData.spreadPick === `${getTeamAbbr(game.homeTeam)} ${(game.spread || 0) > 0 ? '+' : ''}${game.spread || 0}` ? "default" : "outline"}
-                onClick={() => setFormData(prev => ({ 
-                  ...prev, 
-                  spreadPick: `${getTeamAbbr(game.homeTeam)} ${(game.spread || 0) > 0 ? '+' : ''}${game.spread || 0}` 
-                }))}
-                className="text-sm"
-              >
-                {getTeamAbbr(game.homeTeam)} {(game.spread || 0) > 0 ? '+' : ''}{game.spread || 0}
-              </Button>
-              <Button
-                variant={formData.spreadPick === `${getTeamAbbr(game.awayTeam)} ${(game.spread || 0) < 0 ? '+' : ''}${-(game.spread || 0)}` ? "default" : "outline"}
-                onClick={() => setFormData(prev => ({ 
-                  ...prev, 
-                  spreadPick: `${getTeamAbbr(game.awayTeam)} ${(game.spread || 0) < 0 ? '+' : ''}${-(game.spread || 0)}` 
-                }))}
-                className="text-sm"
-              >
-                {getTeamAbbr(game.awayTeam)} {(game.spread || 0) < 0 ? '+' : ''}{-(game.spread || 0)}
-=======
                 variant={formData.spreadPick === `${getTeamAbbr(game.homeTeam)} ${game.spread > 0 ? '+' : ''}${game.spread}` ? "default" : "outline"}
                 onClick={() => setFormData(prev => ({ 
                   ...prev, 
@@ -669,7 +642,6 @@
                 className="text-sm"
               >
                 {getTeamAbbr(game.awayTeam)} {game.spread < 0 ? '+' : ''}{-game.spread}
->>>>>>> c2a795d0
               </Button>
               <Button
                 variant={formData.spreadPick === 'NO PLAY' ? "default" : "outline"}
