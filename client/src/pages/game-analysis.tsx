--- conflicted
+++ resolved
@@ -378,11 +378,7 @@
                         </TooltipTrigger>
                         <TooltipContent className="max-w-sm">
                           <p>
-<<<<<<< HEAD
-                            {selectedGame?.week === 1 
-=======
                             {selectedGame?.week === 1
->>>>>>> c2a795d0
                               ? "Week 1 predictions use preseason rankings, recruiting data, and returning player projections. Analytics become more accurate after games are played."
                               : "Analytics based on current season performance, updated after each game with real statistics and momentum scoring."
                             }
