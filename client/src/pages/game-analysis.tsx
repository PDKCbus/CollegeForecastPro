--- conflicted
+++ resolved
@@ -143,9 +143,9 @@
                 {value}{unit}
               </p>
               {teamLogo && (
-                <img
-                  src={teamLogo}
-                  alt="Favored team"
+                <img 
+                  src={teamLogo} 
+                  alt="Favored team" 
                   className="w-8 h-8 object-contain"
                 />
               )}
@@ -154,9 +154,9 @@
           <div className="flex items-center space-x-2">
             <Icon className="h-4 w-4 text-muted-foreground" />
             {trend && (
-              trend === 'up' ?
+              trend === 'up' ? 
                 <TrendingUp className="h-4 w-4 text-green-600" /> :
-              trend === 'down' ?
+              trend === 'down' ? 
                 <TrendingDown className="h-4 w-4 text-red-600" /> :
                 <Activity className="h-4 w-4 text-gray-600" />
             )}
@@ -204,7 +204,7 @@
             </button>
           </Link>
         </div>
-
+        
         <div className="flex items-center space-x-4">
           <Select value={selectedGameId} onValueChange={setSelectedGameId}>
             <SelectTrigger className="w-full sm:w-80">
@@ -296,7 +296,7 @@
                       <div className="text-sm text-muted-foreground">Vegas Line</div>
                       <div className="font-medium">
                         {selectedGame.spread ? (
-                          selectedGame.spread < 0
+                          selectedGame.spread < 0 
                             ? `${selectedGame.homeTeam?.name} ${formatSpread(selectedGame.spread)}`
                             : `${selectedGame.awayTeam?.name} -${formatSpread(selectedGame.spread)}`
                         ) : 'No line'}
@@ -305,7 +305,7 @@
                     <div>
                       <div className="text-sm text-muted-foreground">Our Prediction</div>
                       <div className="font-medium">
-                        {analysis.predictiveMetrics.spreadPrediction > 0
+                        {analysis.predictiveMetrics.spreadPrediction > 0 
                           ? `${selectedGame.homeTeam?.name} -${formatSpread(analysis.predictiveMetrics.spreadPrediction)}`
                           : `${selectedGame.awayTeam?.name} -${formatSpread(Math.abs(analysis.predictiveMetrics.spreadPrediction))}`
                         }
@@ -372,37 +372,19 @@
                   <CardHeader>
                     <CardTitle className="flex items-center gap-2">
                       Team Analytics Comparison
-<<<<<<< HEAD
                       <Tooltip>
                         <TooltipTrigger>
                           <Info className="h-4 w-4 text-muted-foreground" />
                         </TooltipTrigger>
                         <TooltipContent className="max-w-sm">
                           <p>
-                            {selectedGame?.week === 1 
+                            {selectedGame?.week === 1
                               ? "Week 1 predictions use preseason rankings, recruiting data, and returning player projections. Analytics become more accurate after games are played."
                               : "Analytics based on current season performance, updated after each game with real statistics and momentum scoring."
                             }
                           </p>
                         </TooltipContent>
                       </Tooltip>
-=======
-                      <TooltipProvider>
-                        <Tooltip>
-                          <TooltipTrigger>
-                            <Info className="h-4 w-4 text-muted-foreground" />
-                          </TooltipTrigger>
-                          <TooltipContent className="max-w-sm">
-                            <p>
-                              {selectedGame?.week === 1
-                                ? "Week 1 predictions use preseason rankings, recruiting data, and returning player projections. Analytics become more accurate after games are played."
-                                : "Analytics based on current season performance, updated after each game with real statistics and momentum scoring."
-                              }
-                            </p>
-                          </TooltipContent>
-                        </Tooltip>
-                      </TooltipProvider>
->>>>>>> 9cbaf66d
                     </CardTitle>
                     <CardDescription>
                       Side-by-side comparison of team performance metrics
@@ -418,7 +400,7 @@
                       <h4 className="font-semibold text-red-600 text-sm sm:text-base">{selectedGame.awayTeam?.name} (Away)</h4>
                     </div>
                   </div>
-
+                  
                   {/* Analytics Bars */}
                   <div className="space-y-4">
                     <AnalyticsBar
@@ -590,7 +572,7 @@
                       </div>
                       <p className="text-blue-700">{analysis.predictiveMetrics.recommendation}</p>
                     </div>
-
+                    
                     <div className="grid grid-cols-1 md:grid-cols-3 gap-4">
                       <div className="text-center p-4 border rounded-lg">
                         <div className="text-2xl font-bold text-green-600">
