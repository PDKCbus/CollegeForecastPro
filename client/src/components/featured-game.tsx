import { GameWithTeams } from "@/lib/types";
import { Link } from "wouter";
import { useQuery } from "@/lib/queryClient";
import { SocialShare } from "./social-share";
import { Button } from "@/components/ui/button";
import { BarChart3 } from "lucide-react";

interface FeaturedGameProps {
  game: GameWithTeams;
}

export function FeaturedGame({ game }: FeaturedGameProps) {
  // Fetch Rick's personal picks and algorithmic predictions
  const { data: predictionData } = useQuery({
    queryKey: ['/api/predictions/game', game.id],
    queryFn: async () => {
      const response = await fetch(`/api/predictions/game/${game.id}`);
      if (!response.ok) throw new Error('Failed to fetch predictions');
      return response.json();
    },
  });

  const formatDate = (dateString: Date) => {
    const date = new Date(dateString);
    return date.toLocaleDateString('en-US', { month: 'short', day: 'numeric' });
  };

  const formatTime = (dateString: Date) => {
    const date = new Date(dateString);
    return date.toLocaleTimeString('en-US', { hour: 'numeric', minute: '2-digit' });
  };

  // Helper function to format spreads properly for football (whole numbers or .5 only)
  const formatSpread = (spread: number) => {
    // Round to nearest 0.5
    const roundedSpread = Math.round(spread * 2) / 2;
    // If it's a whole number, show without decimal
    return roundedSpread % 1 === 0 ? roundedSpread.toString() : roundedSpread.toFixed(1);
  };

  const getSpreadDisplay = () => {
    if (game.spread === null || game.spread === undefined) return "N/A";
    
    const favoredTeam = game.spread > 0 ? game.awayTeam : game.homeTeam;
    const teamAbbr = favoredTeam.abbreviation || favoredTeam.name?.slice(0, 4).toUpperCase() || "TEAM";
    const value = Math.abs(game.spread);
    return `${teamAbbr} -${formatSpread(value)}`;
  };

  // Get Rick's personal pick only
  const getRicksPersonalPick = () => {
    if (predictionData?.ricksPick) {
      const pick = predictionData.ricksPick;
<<<<<<< HEAD
      
=======

>>>>>>> c2a795d0
      // Format Rick's spread pick
      if (pick.spreadPick && pick.spreadPick !== 'NO PLAY') {
        return {
          pick: pick.spreadPick,
          reason: pick.personalNotes || 'Rick\'s Expert Analysis'
        };
      }
<<<<<<< HEAD
      
=======

>>>>>>> c2a795d0
      // Format Rick's total pick if no spread pick
      if (pick.totalPick && pick.totalPick !== 'NO PLAY') {
        return {
          pick: pick.totalPick,
          reason: pick.personalNotes || 'Rick\'s Expert Analysis'
        };
      }
    }
    return null;
  };
<<<<<<< HEAD
  
=======

>>>>>>> c2a795d0
  // Get algorithmic analysis pick
  const getAnalysisPick = () => {
    const algorithmicPrediction = predictionData?.algorithmicPredictions?.[0];
    if (algorithmicPrediction) {
      // Check if prediction has a meaningful recommendation
      if (algorithmicPrediction.spreadPick && algorithmicPrediction.spreadPick !== "No Strong Play") {
        return {
          pick: algorithmicPrediction.spreadPick,
          reason: algorithmicPrediction.notes || "Data-driven algorithmic analysis"
        };
      }
<<<<<<< HEAD
      
=======

>>>>>>> c2a795d0
      // Handle "No Strong Play" case
      if (algorithmicPrediction.notes && algorithmicPrediction.notes.includes("No Strong Play")) {
        return {
          pick: "No Strong Play",
          reason: "Algorithm assessment matches Vegas line - no significant edge"
        };
      }
<<<<<<< HEAD
      
=======

>>>>>>> c2a795d0
      // Handle case where prediction exists but no bet recommendation (edge below threshold)
      if (!algorithmicPrediction.spreadPick) {
        // Extract prediction details for informative message
        const ourSpread = algorithmicPrediction.predictedSpread || 0;
        const vegasSpread = game?.spread;
<<<<<<< HEAD
        
        let predictionSummary = "Analysis complete - edge below 2-point threshold";
        
=======

        let predictionSummary = "Analysis complete - edge below 2-point threshold";

>>>>>>> c2a795d0
        if (vegasSpread !== null && vegasSpread !== undefined) {
          // Determine which team is favored in our prediction vs Vegas
          const homeTeam = game?.homeTeam?.abbreviation || game?.homeTeam?.name?.slice(0, 4) || "Home";
          const awayTeam = game?.awayTeam?.abbreviation || game?.awayTeam?.name?.slice(0, 4) || "Away";
<<<<<<< HEAD
          
          // Our prediction: positive = home favored, negative = away favored
          // Vegas spread: negative = home favored, positive = away favored
          const ourPredictionText = ourSpread > 0 
            ? `${homeTeam} -${Math.abs(ourSpread).toFixed(1)}`
            : `${awayTeam} -${Math.abs(ourSpread).toFixed(1)}`;
            
          const vegasPredictionText = vegasSpread < 0
            ? `${homeTeam} -${Math.abs(vegasSpread).toFixed(1)}`
            : `${awayTeam} -${Math.abs(vegasSpread).toFixed(1)}`;
            
          const edge = Math.abs(Math.abs(ourSpread) - Math.abs(vegasSpread)).toFixed(1);
          
          predictionSummary = `Algorithm: ${ourPredictionText} vs Vegas: ${vegasPredictionText} (${edge} point edge)`;
        }
        
=======

          // Our prediction: positive = home favored, negative = away favored
          // Vegas spread: negative = home favored, positive = away favored
          const ourPredictionText = ourSpread > 0
            ? `${homeTeam} -${Math.abs(ourSpread).toFixed(1)}`
            : `${awayTeam} -${Math.abs(ourSpread).toFixed(1)}`;

          const vegasPredictionText = vegasSpread < 0
            ? `${homeTeam} -${Math.abs(vegasSpread).toFixed(1)}`
            : `${awayTeam} -${Math.abs(vegasSpread).toFixed(1)}`;

          const edge = Math.abs(Math.abs(ourSpread) - Math.abs(vegasSpread)).toFixed(1);

          predictionSummary = `Algorithm: ${ourPredictionText} vs Vegas: ${vegasPredictionText} (${edge} point edge)`;
        }

>>>>>>> c2a795d0
        return {
          pick: "No Strong Edge",
          reason: predictionSummary
        };
      }
    }
<<<<<<< HEAD
    
=======

>>>>>>> c2a795d0
    // Final fallback if no server prediction available
    return {
      pick: "Analysis Pending",
      reason: "Algorithmic analysis in progress"
    };
  };

  return (
    <div className="mb-8 bg-surface rounded-xl overflow-hidden shadow-lg animate-fade-in">
      {/* Football Background Header */}
      <div 
        className="h-48 md:h-64 bg-cover bg-center relative" 
        style={{ 
          backgroundImage: "url('https://images.unsplash.com/photo-1566577739112-5180d4bf9390?ixlib=rb-4.0.3&ixid=M3wxMjA3fDB8MHxwaG90by1wYWdlfHx8fGVufDB8fHx8fA%3D%3D&auto=format&fit=crop&w=1526&q=80')" 
        }}
      >
        <div className="absolute inset-0 bg-gradient-to-t from-surface to-transparent"></div>
        <div className="absolute top-4 left-4 bg-primary text-white px-3 py-1 rounded-md font-medium text-sm">
          GAME OF THE WEEK
        </div>
      </div>
      
      <div className="p-6">
        {/* Game Date/Time */}
        <div className="text-center mb-4">
          <div className="text-white/60 text-sm">
            {formatDate(game.startDate)} • {formatTime(game.startDate)}
          </div>
        </div>

        {/* Teams */}
        <div className="flex items-center justify-between mb-6">
          <div className="flex flex-col items-center flex-1">
            <img 
              src={game.awayTeam.logoUrl || ""}
              alt={game.awayTeam.name} 
              className="team-logo mb-2 w-[45px] h-[45px] object-contain" 
            />
            <div className="text-center">
              <div className="font-bold text-lg">{game.awayTeam.name}</div>
              {game.awayTeam.rank ? (
                <div className="text-accent font-bold text-sm">#{game.awayTeam.rank}</div>
              ) : (
                <div className="text-white/50 text-xs">Unranked</div>
              )}
            </div>
          </div>

          <div className="flex-shrink-0 mx-4 text-center">
            <div className="text-white/60 text-lg font-bold">@</div>
          </div>

          <div className="flex flex-col items-center flex-1">
            <img 
              src={game.homeTeam.logoUrl || ""}
              alt={game.homeTeam.name} 
              className="team-logo mb-2 w-[45px] h-[45px] object-contain" 
            />
            <div className="text-center">
              <div className="font-bold text-lg">{game.homeTeam.name}</div>
              {game.homeTeam.rank ? (
                <div className="text-accent font-bold text-sm">#{game.homeTeam.rank}</div>
              ) : (
                <div className="text-white/50 text-xs">Unranked</div>
              )}
            </div>
          </div>
        </div>

        {/* Predictions Row */}
        <div className="flex items-center justify-center mb-6">
          <div className="flex flex-wrap gap-3 justify-center">
            {(() => {
              const ricksPersonalPick = getRicksPersonalPick();
              if (ricksPersonalPick) {
                return (
                  <div className="bg-blue-600 border-blue-500 border rounded-lg p-3 flex-1 max-w-[240px]">
                    <div className="text-center">
                      <div className="text-white font-bold text-xs mb-1">🏈 RICK'S PICK</div>
                      <div className="text-white font-semibold text-sm">{ricksPersonalPick.pick}</div>
                      <div className="text-blue-100 text-xs mt-1">
                        {ricksPersonalPick.reason}
                      </div>
                    </div>
                  </div>
                );
              }
              return null;
            })()}
            {(() => {
              const analysisPick = getAnalysisPick();
              if (analysisPick) {
                return (
                  <div className="bg-slate-600 border-slate-500 border rounded-lg p-3 flex-1 max-w-[240px]">
                    <div className="text-center">
                      <div className="text-white font-bold text-xs mb-1">🤓 ANALYSIS PICK</div>
                      <div className="text-white font-semibold text-sm">{analysisPick.pick}</div>
                      <div className="text-slate-100 text-xs mt-1">
                        {analysisPick.reason}
                      </div>
                    </div>
                  </div>
                );
              }
              return null;
            })()}
          </div>
        </div>

        {/* Betting Lines */}
        <div className="flex items-center justify-center gap-4 mb-6">
          <div className="text-center p-3 bg-surface-light rounded-lg flex-1">
            <div className="text-xs text-white/60 mb-1">SPREAD</div>
            <div className="font-bold">{getSpreadDisplay()}</div>
          </div>
          <div className="text-center p-3 bg-surface-light rounded-lg flex-1">
            <div className="text-xs text-white/60 mb-1">O/U</div>
            <div className="font-bold">{game.overUnder ? formatSpread(game.overUnder) : "N/A"}</div>
          </div>
        </div>

        {/* Venue and Weather */}
        <div className="text-center mb-4">
          <div className="text-white/60 text-sm mb-2 flex items-center justify-center gap-1">
            {(() => {
              // Check for international venues
              const stadium = game.stadium || '';
              if (stadium === 'Aviva Stadium') {
                return <span>🇮🇪</span>; // Ireland flag
              } else if (stadium === 'Wembley Stadium' || stadium === 'Tottenham Hotspur Stadium') {
                return <span>🏴󠁧󠁢󠁥󠁮󠁧󠁿</span>; // England flag
              } else if (stadium === 'Allianz Arena') {
                return <span>🇩🇪</span>; // Germany flag
              } else if (stadium === 'Estadio Azteca') {
                return <span>🇲🇽</span>; // Mexico flag
              } else {
                return <span>🏟️</span>; // Default stadium emoji
              }
            })()}
            <span>{game.stadium || 'Stadium TBD'}</span>
          </div>
          {(() => {
            // Show location information
            const stadium = game.stadium || '';
            const location = game.location || '';
            
            // For international venues, show city and country
            if (stadium === 'Aviva Stadium') {
              return <div className="text-white/50 text-sm mb-2">Dublin, Ireland</div>;
            } else if (stadium === 'Wembley Stadium' || stadium === 'Tottenham Hotspur Stadium') {
              return <div className="text-white/50 text-sm mb-2">London, England</div>;
            } else if (stadium === 'Allianz Arena') {
              return <div className="text-white/50 text-sm mb-2">Munich, Germany</div>;
            } else if (stadium === 'Estadio Azteca') {
              return <div className="text-white/50 text-sm mb-2">Mexico City, Mexico</div>;
            } else if (location && location !== stadium && location !== 'TBD') {
              // Show location if it's different from stadium name and not TBD
              return <div className="text-white/50 text-sm mb-2">{location}</div>;
            }
            return null;
          })()}
          <div className="flex items-center justify-center gap-4 text-sm">
            {game.isDome ? (
              <div className="flex items-center gap-1 text-white/60">
                <span>🏟️</span>
                <span>Dome</span>
              </div>
            ) : game.temperature !== null ? (
              <div className="flex items-center gap-1 text-yellow-400">
                <span>☀️</span>
                <span>{Math.round(game.temperature)}°F</span>
              </div>
            ) : (
              <div className="flex items-center gap-1 text-white/60">
                <span>🌤️</span>
                <span>Weather TBD</span>
              </div>
            )}
            {game.windSpeed && (
              <div className="flex items-center gap-1 text-white/60">
                <span>💨</span>
                <span>{game.windSpeed} mph</span>
              </div>
            )}
          </div>
        </div>

        {/* Action Buttons */}
        <div className="flex gap-2 justify-center">
          <Link href={`/game-analysis?game=${game.id}`} className="flex-1">
            <Button className="w-full bg-accent hover:bg-accent/90 text-black font-medium">
              <BarChart3 className="mr-2 h-4 w-4" />
              Full Analysis
            </Button>
          </Link>
          <div className="flex-1">
            <SocialShare 
              game={game}
              prediction={predictionData?.algorithmicPredictions?.[0] ? {
                spreadPick: predictionData.algorithmicPredictions[0].spreadPick,
                overUnderPick: predictionData.algorithmicPredictions[0].overUnderPick,
                confidence: predictionData.algorithmicPredictions[0].confidence
              } : undefined}
              ricksPick={predictionData?.ricksPick ? {
                spreadPick: predictionData.ricksPick.spreadPick,
                overUnderPick: predictionData.ricksPick.totalPick
              } : undefined}
            />
          </div>
        </div>
      </div>
    </div>
  );
}<|MERGE_RESOLUTION|>--- conflicted
+++ resolved
@@ -51,11 +51,7 @@
   const getRicksPersonalPick = () => {
     if (predictionData?.ricksPick) {
       const pick = predictionData.ricksPick;
-<<<<<<< HEAD
-      
-=======
-
->>>>>>> c2a795d0
+
       // Format Rick's spread pick
       if (pick.spreadPick && pick.spreadPick !== 'NO PLAY') {
         return {
@@ -63,11 +59,7 @@
           reason: pick.personalNotes || 'Rick\'s Expert Analysis'
         };
       }
-<<<<<<< HEAD
-      
-=======
-
->>>>>>> c2a795d0
+
       // Format Rick's total pick if no spread pick
       if (pick.totalPick && pick.totalPick !== 'NO PLAY') {
         return {
@@ -78,11 +70,7 @@
     }
     return null;
   };
-<<<<<<< HEAD
-  
-=======
-
->>>>>>> c2a795d0
+
   // Get algorithmic analysis pick
   const getAnalysisPick = () => {
     const algorithmicPrediction = predictionData?.algorithmicPredictions?.[0];
@@ -94,11 +82,7 @@
           reason: algorithmicPrediction.notes || "Data-driven algorithmic analysis"
         };
       }
-<<<<<<< HEAD
-      
-=======
-
->>>>>>> c2a795d0
+
       // Handle "No Strong Play" case
       if (algorithmicPrediction.notes && algorithmicPrediction.notes.includes("No Strong Play")) {
         return {
@@ -106,47 +90,19 @@
           reason: "Algorithm assessment matches Vegas line - no significant edge"
         };
       }
-<<<<<<< HEAD
-      
-=======
-
->>>>>>> c2a795d0
+
       // Handle case where prediction exists but no bet recommendation (edge below threshold)
       if (!algorithmicPrediction.spreadPick) {
         // Extract prediction details for informative message
         const ourSpread = algorithmicPrediction.predictedSpread || 0;
         const vegasSpread = game?.spread;
-<<<<<<< HEAD
-        
+
         let predictionSummary = "Analysis complete - edge below 2-point threshold";
-        
-=======
-
-        let predictionSummary = "Analysis complete - edge below 2-point threshold";
-
->>>>>>> c2a795d0
+
         if (vegasSpread !== null && vegasSpread !== undefined) {
           // Determine which team is favored in our prediction vs Vegas
           const homeTeam = game?.homeTeam?.abbreviation || game?.homeTeam?.name?.slice(0, 4) || "Home";
           const awayTeam = game?.awayTeam?.abbreviation || game?.awayTeam?.name?.slice(0, 4) || "Away";
-<<<<<<< HEAD
-          
-          // Our prediction: positive = home favored, negative = away favored
-          // Vegas spread: negative = home favored, positive = away favored
-          const ourPredictionText = ourSpread > 0 
-            ? `${homeTeam} -${Math.abs(ourSpread).toFixed(1)}`
-            : `${awayTeam} -${Math.abs(ourSpread).toFixed(1)}`;
-            
-          const vegasPredictionText = vegasSpread < 0
-            ? `${homeTeam} -${Math.abs(vegasSpread).toFixed(1)}`
-            : `${awayTeam} -${Math.abs(vegasSpread).toFixed(1)}`;
-            
-          const edge = Math.abs(Math.abs(ourSpread) - Math.abs(vegasSpread)).toFixed(1);
-          
-          predictionSummary = `Algorithm: ${ourPredictionText} vs Vegas: ${vegasPredictionText} (${edge} point edge)`;
-        }
-        
-=======
 
           // Our prediction: positive = home favored, negative = away favored
           // Vegas spread: negative = home favored, positive = away favored
@@ -163,18 +119,13 @@
           predictionSummary = `Algorithm: ${ourPredictionText} vs Vegas: ${vegasPredictionText} (${edge} point edge)`;
         }
 
->>>>>>> c2a795d0
         return {
           pick: "No Strong Edge",
           reason: predictionSummary
         };
       }
     }
-<<<<<<< HEAD
-    
-=======
-
->>>>>>> c2a795d0
+
     // Final fallback if no server prediction available
     return {
       pick: "Analysis Pending",
