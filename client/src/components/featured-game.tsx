import { GameWithTeams } from "@/lib/types";
import { Link } from "wouter";
import { useQuery } from "@/lib/queryClient";
import { SocialShare } from "./social-share";
import { Button } from "@/components/ui/button";
import { BarChart3 } from "lucide-react";

interface FeaturedGameProps {
  game: GameWithTeams;
}

export function FeaturedGame({ game }: FeaturedGameProps) {
  // Fetch Rick's personal picks and algorithmic predictions
  const { data: predictionData } = useQuery({
    queryKey: ['/api/predictions/game', game.id],
    queryFn: async () => {
      const response = await fetch(`/api/predictions/game/${game.id}`);
      if (!response.ok) throw new Error('Failed to fetch predictions');
      return response.json();
    },
  });

  const formatDate = (dateString: Date) => {
    const date = new Date(dateString);
    return date.toLocaleDateString('en-US', { month: 'short', day: 'numeric' });
  };

  const formatTime = (dateString: Date) => {
    const date = new Date(dateString);
    return date.toLocaleTimeString('en-US', { hour: 'numeric', minute: '2-digit' });
  };

  // Helper function to format spreads properly for football (whole numbers or .5 only)
  const formatSpread = (spread: number) => {
    // Round to nearest 0.5
    const roundedSpread = Math.round(spread * 2) / 2;
    // If it's a whole number, show without decimal
    return roundedSpread % 1 === 0 ? roundedSpread.toString() : roundedSpread.toFixed(1);
  };

  const getSpreadDisplay = () => {
    if (game.spread === null || game.spread === undefined) return "N/A";
<<<<<<< HEAD
    
    const favoredTeam = game.spread > 0 ? game.awayTeam : game.homeTeam;
    const teamAbbr = favoredTeam.abbreviation || favoredTeam.name?.slice(0, 4).toUpperCase() || "TEAM";
=======

    const team = game.spread > 0 ? game.awayTeam.abbreviation : game.homeTeam.abbreviation;
>>>>>>> 9cbaf66d
    const value = Math.abs(game.spread);
    return `${teamAbbr} -${formatSpread(value)}`;
  };

  // Get Rick's personal pick only
  const getRicksPersonalPick = () => {
    if (predictionData?.ricksPick) {
      const pick = predictionData.ricksPick;
      
      // Format Rick's spread pick
      if (pick.spreadPick && pick.spreadPick !== 'NO PLAY') {
        return {
          pick: pick.spreadPick,
          reason: pick.personalNotes || 'Rick\'s Expert Analysis'
        };
      }
      
      // Format Rick's total pick if no spread pick
      if (pick.totalPick && pick.totalPick !== 'NO PLAY') {
        return {
          pick: pick.totalPick,
          reason: pick.personalNotes || 'Rick\'s Expert Analysis'
        };
      }
    }
    return null;
  };
  
  // Get algorithmic analysis pick
  const getAnalysisPick = () => {
    const algorithmicPrediction = predictionData?.algorithmicPredictions?.[0];
    if (algorithmicPrediction) {
      // Check if prediction has a meaningful recommendation
      if (algorithmicPrediction.spreadPick && algorithmicPrediction.spreadPick !== "No Strong Play") {
        return {
          pick: algorithmicPrediction.spreadPick,
          reason: algorithmicPrediction.notes || "Data-driven algorithmic analysis"
        };
      }
      
      // Handle "No Strong Play" case
      if (algorithmicPrediction.notes && algorithmicPrediction.notes.includes("No Strong Play")) {
        return {
          pick: "No Strong Play",
          reason: "Algorithm assessment matches Vegas line - no significant edge"
        };
      }
      
      // Handle case where prediction exists but no bet recommendation (edge below threshold)
      if (!algorithmicPrediction.spreadPick) {
        // Extract prediction details for informative message
        const ourSpread = algorithmicPrediction.predictedSpread || 0;
        const vegasSpread = game?.spread;
        
        let predictionSummary = "Analysis complete - edge below 2-point threshold";
        
        if (vegasSpread !== null && vegasSpread !== undefined) {
          // Determine which team is favored in our prediction vs Vegas
          const homeTeam = game?.homeTeam?.abbreviation || game?.homeTeam?.name?.slice(0, 4) || "Home";
          const awayTeam = game?.awayTeam?.abbreviation || game?.awayTeam?.name?.slice(0, 4) || "Away";
          
          // Our prediction: positive = home favored, negative = away favored
          // Vegas spread: negative = home favored, positive = away favored
          const ourPredictionText = ourSpread > 0 
            ? `${homeTeam} -${Math.abs(ourSpread).toFixed(1)}`
            : `${awayTeam} -${Math.abs(ourSpread).toFixed(1)}`;
            
          const vegasPredictionText = vegasSpread < 0
            ? `${homeTeam} -${Math.abs(vegasSpread).toFixed(1)}`
            : `${awayTeam} -${Math.abs(vegasSpread).toFixed(1)}`;
            
          const edge = Math.abs(Math.abs(ourSpread) - Math.abs(vegasSpread)).toFixed(1);
          
          predictionSummary = `Algorithm: ${ourPredictionText} vs Vegas: ${vegasPredictionText} (${edge} point edge)`;
        }
        
        return {
          pick: "No Strong Edge",
          reason: predictionSummary
        };
      }
    }
    
    // Final fallback if no server prediction available
    return {
      pick: "Analysis Pending",
      reason: "Algorithmic analysis in progress"
    };
  };

  return (
    <div className="mb-8 bg-surface rounded-xl overflow-hidden shadow-lg animate-fade-in">
      {/* Football Background Header */}
      <div
        className="h-48 md:h-64 bg-cover bg-center relative"
        style={{
          backgroundImage: "url('https://images.unsplash.com/photo-1566577739112-5180d4bf9390?ixlib=rb-4.0.3&ixid=M3wxMjA3fDB8MHxwaG90by1wYWdlfHx8fGVufDB8fHx8fA%3D%3D&auto=format&fit=crop&w=1526&q=80')"
        }}
      >
        <div className="absolute inset-0 bg-gradient-to-t from-surface to-transparent"></div>
        <div className="absolute top-4 left-4 bg-primary text-white px-3 py-1 rounded-md font-medium text-sm">
          GAME OF THE WEEK
        </div>
      </div>

      <div className="p-6">
        {/* Game Date/Time */}
        <div className="text-center mb-4">
          <div className="text-white/60 text-sm">
            {formatDate(game.startDate)} • {formatTime(game.startDate)}
          </div>
        </div>

        {/* Teams */}
        <div className="flex items-center justify-between mb-6">
          <div className="flex flex-col items-center flex-1">
            <img
              src={game.awayTeam.logoUrl || ""}
              alt={game.awayTeam.name}
              className="team-logo mb-2 w-[45px] h-[45px] object-contain"
            />
            <div className="text-center">
              <div className="font-bold text-lg">{game.awayTeam.name}</div>
              {game.awayTeam.rank ? (
                <div className="text-accent font-bold text-sm">#{game.awayTeam.rank}</div>
              ) : (
                <div className="text-white/50 text-xs">Unranked</div>
              )}
            </div>
          </div>

          <div className="flex-shrink-0 mx-4 text-center">
            <div className="text-white/60 text-lg font-bold">@</div>
          </div>

          <div className="flex flex-col items-center flex-1">
            <img
              src={game.homeTeam.logoUrl || ""}
              alt={game.homeTeam.name}
              className="team-logo mb-2 w-[45px] h-[45px] object-contain"
            />
            <div className="text-center">
              <div className="font-bold text-lg">{game.homeTeam.name}</div>
              {game.homeTeam.rank ? (
                <div className="text-accent font-bold text-sm">#{game.homeTeam.rank}</div>
              ) : (
                <div className="text-white/50 text-xs">Unranked</div>
              )}
            </div>
          </div>
        </div>

        {/* Predictions Row */}
        <div className="flex items-center justify-center mb-6">
          <div className="flex flex-wrap gap-3 justify-center">
<<<<<<< HEAD
            {(() => {
              const ricksPersonalPick = getRicksPersonalPick();
              if (ricksPersonalPick) {
                return (
                  <div className="bg-blue-600 border-blue-500 border rounded-lg p-3 flex-1 max-w-[240px]">
                    <div className="text-center">
                      <div className="text-white font-bold text-xs mb-1">🏈 RICK'S PICK</div>
                      <div className="text-white font-semibold text-sm">{ricksPersonalPick.pick}</div>
                      <div className="text-blue-100 text-xs mt-1">
                        {ricksPersonalPick.reason}
                      </div>
                    </div>
                  </div>
                );
              }
              return null;
            })()}
            {(() => {
              const analysisPick = getAnalysisPick();
              if (analysisPick) {
                return (
                  <div className="bg-slate-600 border-slate-500 border rounded-lg p-3 flex-1 max-w-[240px]">
                    <div className="text-center">
                      <div className="text-white font-bold text-xs mb-1">🤓 ANALYSIS PICK</div>
                      <div className="text-white font-semibold text-sm">{analysisPick.pick}</div>
                      <div className="text-slate-100 text-xs mt-1">
                        {analysisPick.reason}
                      </div>
                    </div>
                  </div>
                );
              }
              return null;
            })()}
=======
            {game.prediction && (
              <div className="text-center p-3 bg-surface-light rounded-lg">
                <div className="text-xs text-white/60 mb-1">RICK'S PICK</div>
                <div className="font-bold">
                  {game.prediction.predictedWinnerId === game.homeTeam.id
                    ? game.homeTeam.name
                    : game.awayTeam.name
                  }
                </div>
              </div>
            )}
            {algorithmicPredictions?.algorithmicPredictions?.[0] && (
              <div className="text-center p-3 bg-surface-light rounded-lg">
                <div className="text-xs text-white/60 mb-1">🤓 ANALYSIS PICK</div>
                <div className="font-bold">
                  {algorithmicPredictions.algorithmicPredictions[0].predictedWinnerId === game.homeTeam.id
                    ? game.homeTeam.name
                    : game.awayTeam.name
                  }
                </div>
              </div>
            )}
>>>>>>> 9cbaf66d
          </div>
        </div>

        {/* Betting Lines */}
        <div className="flex items-center justify-center gap-4 mb-6">
          <div className="text-center p-3 bg-surface-light rounded-lg flex-1">
            <div className="text-xs text-white/60 mb-1">SPREAD</div>
            <div className="font-bold">{getSpreadDisplay()}</div>
          </div>
          <div className="text-center p-3 bg-surface-light rounded-lg flex-1">
            <div className="text-xs text-white/60 mb-1">O/U</div>
            <div className="font-bold">{game.overUnder ? formatSpread(game.overUnder) : "N/A"}</div>
          </div>
        </div>

        {/* Venue and Weather */}
        <div className="text-center mb-4">
          <div className="text-white/60 text-sm mb-2 flex items-center justify-center gap-1">
            {(() => {
              // Check for international venues
              const stadium = game.stadium || '';
              if (stadium === 'Aviva Stadium') {
                return <span>🇮🇪</span>; // Ireland flag
              } else if (stadium === 'Wembley Stadium' || stadium === 'Tottenham Hotspur Stadium') {
                return <span>🏴󠁧󠁢󠁥󠁮󠁧󠁿</span>; // England flag
              } else if (stadium === 'Allianz Arena') {
                return <span>🇩🇪</span>; // Germany flag
              } else if (stadium === 'Estadio Azteca') {
                return <span>🇲🇽</span>; // Mexico flag
              } else {
                return <span>🏟️</span>; // Default stadium emoji
              }
            })()}
            <span>{game.stadium || 'Stadium TBD'}</span>
          </div>
          {(() => {
            // Show location information
            const stadium = game.stadium || '';
            const location = game.location || '';

            // For international venues, show city and country
            if (stadium === 'Aviva Stadium') {
              return <div className="text-white/50 text-sm mb-2">Dublin, Ireland</div>;
            } else if (stadium === 'Wembley Stadium' || stadium === 'Tottenham Hotspur Stadium') {
              return <div className="text-white/50 text-sm mb-2">London, England</div>;
            } else if (stadium === 'Allianz Arena') {
              return <div className="text-white/50 text-sm mb-2">Munich, Germany</div>;
            } else if (stadium === 'Estadio Azteca') {
              return <div className="text-white/50 text-sm mb-2">Mexico City, Mexico</div>;
            } else if (location && location !== stadium && location !== 'TBD') {
              // Show location if it's different from stadium name and not TBD
              return <div className="text-white/50 text-sm mb-2">{location}</div>;
            }
            return null;
          })()}
          <div className="flex items-center justify-center gap-4 text-sm">
            {game.isDome ? (
              <div className="flex items-center gap-1 text-white/60">
                <span>🏟️</span>
                <span>Dome</span>
              </div>
            ) : game.temperature !== null ? (
              <div className="flex items-center gap-1 text-yellow-400">
                <span>☀️</span>
                <span>{Math.round(game.temperature)}°F</span>
              </div>
            ) : (
              <div className="flex items-center gap-1 text-white/60">
                <span>🌤️</span>
                <span>Weather TBD</span>
              </div>
            )}
            {game.windSpeed && (
              <div className="flex items-center gap-1 text-white/60">
                <span>💨</span>
                <span>{game.windSpeed} mph</span>
              </div>
            )}
          </div>
        </div>

        {/* Action Buttons */}
        <div className="flex gap-2 justify-center">
          <Link href={`/game-analysis?game=${game.id}`} className="flex-1">
            <Button className="w-full bg-accent hover:bg-accent/90 text-black font-medium">
              <BarChart3 className="mr-2 h-4 w-4" />
              Full Analysis
            </Button>
          </Link>
          <div className="flex-1">
            <SocialShare
              game={game}
              prediction={predictionData?.algorithmicPredictions?.[0] ? {
                spreadPick: predictionData.algorithmicPredictions[0].spreadPick,
                overUnderPick: predictionData.algorithmicPredictions[0].overUnderPick,
                confidence: predictionData.algorithmicPredictions[0].confidence
              } : undefined}
              ricksPick={predictionData?.ricksPick ? {
                spreadPick: predictionData.ricksPick.spreadPick,
                overUnderPick: predictionData.ricksPick.totalPick
              } : undefined}
            />
          </div>
        </div>
      </div>
    </div>
  );
}<|MERGE_RESOLUTION|>--- conflicted
+++ resolved
@@ -40,14 +40,9 @@
 
   const getSpreadDisplay = () => {
     if (game.spread === null || game.spread === undefined) return "N/A";
-<<<<<<< HEAD
     
     const favoredTeam = game.spread > 0 ? game.awayTeam : game.homeTeam;
     const teamAbbr = favoredTeam.abbreviation || favoredTeam.name?.slice(0, 4).toUpperCase() || "TEAM";
-=======
-
-    const team = game.spread > 0 ? game.awayTeam.abbreviation : game.homeTeam.abbreviation;
->>>>>>> 9cbaf66d
     const value = Math.abs(game.spread);
     return `${teamAbbr} -${formatSpread(value)}`;
   };
@@ -56,7 +51,7 @@
   const getRicksPersonalPick = () => {
     if (predictionData?.ricksPick) {
       const pick = predictionData.ricksPick;
-      
+
       // Format Rick's spread pick
       if (pick.spreadPick && pick.spreadPick !== 'NO PLAY') {
         return {
@@ -64,7 +59,7 @@
           reason: pick.personalNotes || 'Rick\'s Expert Analysis'
         };
       }
-      
+
       // Format Rick's total pick if no spread pick
       if (pick.totalPick && pick.totalPick !== 'NO PLAY') {
         return {
@@ -75,7 +70,7 @@
     }
     return null;
   };
-  
+
   // Get algorithmic analysis pick
   const getAnalysisPick = () => {
     const algorithmicPrediction = predictionData?.algorithmicPredictions?.[0];
@@ -87,7 +82,7 @@
           reason: algorithmicPrediction.notes || "Data-driven algorithmic analysis"
         };
       }
-      
+
       // Handle "No Strong Play" case
       if (algorithmicPrediction.notes && algorithmicPrediction.notes.includes("No Strong Play")) {
         return {
@@ -95,42 +90,42 @@
           reason: "Algorithm assessment matches Vegas line - no significant edge"
         };
       }
-      
+
       // Handle case where prediction exists but no bet recommendation (edge below threshold)
       if (!algorithmicPrediction.spreadPick) {
         // Extract prediction details for informative message
         const ourSpread = algorithmicPrediction.predictedSpread || 0;
         const vegasSpread = game?.spread;
-        
+
         let predictionSummary = "Analysis complete - edge below 2-point threshold";
-        
+
         if (vegasSpread !== null && vegasSpread !== undefined) {
           // Determine which team is favored in our prediction vs Vegas
           const homeTeam = game?.homeTeam?.abbreviation || game?.homeTeam?.name?.slice(0, 4) || "Home";
           const awayTeam = game?.awayTeam?.abbreviation || game?.awayTeam?.name?.slice(0, 4) || "Away";
-          
+
           // Our prediction: positive = home favored, negative = away favored
           // Vegas spread: negative = home favored, positive = away favored
-          const ourPredictionText = ourSpread > 0 
+          const ourPredictionText = ourSpread > 0
             ? `${homeTeam} -${Math.abs(ourSpread).toFixed(1)}`
             : `${awayTeam} -${Math.abs(ourSpread).toFixed(1)}`;
-            
+
           const vegasPredictionText = vegasSpread < 0
             ? `${homeTeam} -${Math.abs(vegasSpread).toFixed(1)}`
             : `${awayTeam} -${Math.abs(vegasSpread).toFixed(1)}`;
-            
+
           const edge = Math.abs(Math.abs(ourSpread) - Math.abs(vegasSpread)).toFixed(1);
-          
+
           predictionSummary = `Algorithm: ${ourPredictionText} vs Vegas: ${vegasPredictionText} (${edge} point edge)`;
         }
-        
+
         return {
           pick: "No Strong Edge",
           reason: predictionSummary
         };
       }
     }
-    
+
     // Final fallback if no server prediction available
     return {
       pick: "Analysis Pending",
@@ -141,10 +136,10 @@
   return (
     <div className="mb-8 bg-surface rounded-xl overflow-hidden shadow-lg animate-fade-in">
       {/* Football Background Header */}
-      <div
-        className="h-48 md:h-64 bg-cover bg-center relative"
-        style={{
-          backgroundImage: "url('https://images.unsplash.com/photo-1566577739112-5180d4bf9390?ixlib=rb-4.0.3&ixid=M3wxMjA3fDB8MHxwaG90by1wYWdlfHx8fGVufDB8fHx8fA%3D%3D&auto=format&fit=crop&w=1526&q=80')"
+      <div 
+        className="h-48 md:h-64 bg-cover bg-center relative" 
+        style={{ 
+          backgroundImage: "url('https://images.unsplash.com/photo-1566577739112-5180d4bf9390?ixlib=rb-4.0.3&ixid=M3wxMjA3fDB8MHxwaG90by1wYWdlfHx8fGVufDB8fHx8fA%3D%3D&auto=format&fit=crop&w=1526&q=80')" 
         }}
       >
         <div className="absolute inset-0 bg-gradient-to-t from-surface to-transparent"></div>
@@ -152,7 +147,7 @@
           GAME OF THE WEEK
         </div>
       </div>
-
+      
       <div className="p-6">
         {/* Game Date/Time */}
         <div className="text-center mb-4">
@@ -164,10 +159,10 @@
         {/* Teams */}
         <div className="flex items-center justify-between mb-6">
           <div className="flex flex-col items-center flex-1">
-            <img
+            <img 
               src={game.awayTeam.logoUrl || ""}
-              alt={game.awayTeam.name}
-              className="team-logo mb-2 w-[45px] h-[45px] object-contain"
+              alt={game.awayTeam.name} 
+              className="team-logo mb-2 w-[45px] h-[45px] object-contain" 
             />
             <div className="text-center">
               <div className="font-bold text-lg">{game.awayTeam.name}</div>
@@ -184,10 +179,10 @@
           </div>
 
           <div className="flex flex-col items-center flex-1">
-            <img
+            <img 
               src={game.homeTeam.logoUrl || ""}
-              alt={game.homeTeam.name}
-              className="team-logo mb-2 w-[45px] h-[45px] object-contain"
+              alt={game.homeTeam.name} 
+              className="team-logo mb-2 w-[45px] h-[45px] object-contain" 
             />
             <div className="text-center">
               <div className="font-bold text-lg">{game.homeTeam.name}</div>
@@ -203,7 +198,6 @@
         {/* Predictions Row */}
         <div className="flex items-center justify-center mb-6">
           <div className="flex flex-wrap gap-3 justify-center">
-<<<<<<< HEAD
             {(() => {
               const ricksPersonalPick = getRicksPersonalPick();
               if (ricksPersonalPick) {
@@ -238,30 +232,6 @@
               }
               return null;
             })()}
-=======
-            {game.prediction && (
-              <div className="text-center p-3 bg-surface-light rounded-lg">
-                <div className="text-xs text-white/60 mb-1">RICK'S PICK</div>
-                <div className="font-bold">
-                  {game.prediction.predictedWinnerId === game.homeTeam.id
-                    ? game.homeTeam.name
-                    : game.awayTeam.name
-                  }
-                </div>
-              </div>
-            )}
-            {algorithmicPredictions?.algorithmicPredictions?.[0] && (
-              <div className="text-center p-3 bg-surface-light rounded-lg">
-                <div className="text-xs text-white/60 mb-1">🤓 ANALYSIS PICK</div>
-                <div className="font-bold">
-                  {algorithmicPredictions.algorithmicPredictions[0].predictedWinnerId === game.homeTeam.id
-                    ? game.homeTeam.name
-                    : game.awayTeam.name
-                  }
-                </div>
-              </div>
-            )}
->>>>>>> 9cbaf66d
           </div>
         </div>
 
@@ -301,7 +271,7 @@
             // Show location information
             const stadium = game.stadium || '';
             const location = game.location || '';
-
+            
             // For international venues, show city and country
             if (stadium === 'Aviva Stadium') {
               return <div className="text-white/50 text-sm mb-2">Dublin, Ireland</div>;
@@ -352,7 +322,7 @@
             </Button>
           </Link>
           <div className="flex-1">
-            <SocialShare
+            <SocialShare 
               game={game}
               prediction={predictionData?.algorithmicPredictions?.[0] ? {
                 spreadPick: predictionData.algorithmicPredictions[0].spreadPick,
