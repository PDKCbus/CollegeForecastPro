import { Link, useLocation } from "wouter";

export function Footer() {
  return (
    <footer className="bg-background border-t border-surface-light pt-12 pb-8">
      <div className="container mx-auto px-4">
        <div className="flex flex-col md:flex-row justify-between mb-12">
          <div className="mb-8 md:mb-0">
            <div className="flex items-center mb-4">
              <div className="text-accent font-bold text-xl mr-1">RICK'S</div>
              <div className="text-white font-bold text-xl">PICKS</div>
            </div>
            <p className="text-white/60 max-w-xs mb-6">Advanced college football analytics and predictions to give you the edge.</p>
            <div className="flex space-x-4">
              <a href="https://x.com/espncfb?lang=en" target="_blank" rel="noopener noreferrer" className="text-white/70 hover:text-white transition-colors">
                <svg xmlns="http://www.w3.org/2000/svg" width="20" height="20" viewBox="0 0 24 24" fill="none" stroke="currentColor" strokeWidth="2" strokeLinecap="round" strokeLinejoin="round" className="lucide lucide-twitter">
                  <path d="M22 4s-.7 2.1-2 3.4c1.6 10-9.4 17.3-18 11.6 2.2.1 4.4-.6 6-2C3 15.5.5 9.6 3 5c2.2 2.6 5.6 4.1 9 4-.9-4.2 4-6.6 7-3.8 1.1 0 3-1.2 3-1.2z" />
                </svg>
              </a>
              <a href="https://www.reddit.com/r/CFB/" target="_blank" rel="noopener noreferrer" className="text-white/70 hover:text-white transition-colors">
                <svg xmlns="http://www.w3.org/2000/svg" width="20" height="20" viewBox="0 0 24 24" fill="currentColor">
                  <path d="M12 0A12 12 0 0 0 0 12a12 12 0 0 0 12 12 12 12 0 0 0 12-12A12 12 0 0 0 12 0zm5.01 4.744c.688 0 1.25.561 1.25 1.249a1.25 1.25 0 0 1-2.498.056l-2.597-.547-.8 3.747c1.824.07 3.48.632 4.674 1.488.308-.309.73-.491 1.207-.491.968 0 1.754.786 1.754 1.754 0 .716-.435 1.333-1.01 1.614a3.111 3.111 0 0 1 .042.52c0 2.694-3.13 4.87-7.004 4.87-3.874 0-7.004-2.176-7.004-4.87 0-.183.015-.366.043-.534A1.748 1.748 0 0 1 4.028 12c0-.968.786-1.754 1.754-1.754.463 0 .898.196 1.207.49 1.207-.883 2.878-1.43 4.744-1.487l.885-4.182a.342.342 0 0 1 .14-.197.35.35 0 0 1 .238-.042l2.906.617a1.214 1.214 0 0 1 1.108-.701zM9.25 12C8.561 12 8 12.562 8 13.25c0 .687.561 1.248 1.25 1.248.687 0 1.248-.561 1.248-1.249 0-.688-.561-1.249-1.249-1.249zm5.5 0c-.687 0-1.248.561-1.248 1.25 0 .687.561 1.248 1.249 1.248.688 0 1.249-.561 1.249-1.249 0-.687-.562-1.249-1.25-1.249zm-5.466 3.99a.327.327 0 0 0-.231.094.33.33 0 0 0 0 .463c.842.842 2.484.913 2.961.913.477 0 2.105-.056 2.961-.913a.361.361 0 0 0 .029-.463.33.33 0 0 0-.464 0c-.547.533-1.684.73-2.512.73-.828 0-1.979-.196-2.512-.73a.326.326 0 0 0-.232-.095z"/>
                </svg>
              </a>
              <a href="https://www.instagram.com/rickspickscfb/" target="_blank" rel="noopener noreferrer" className="text-white/70 hover:text-white transition-colors">
                <svg xmlns="http://www.w3.org/2000/svg" width="20" height="20" viewBox="0 0 24 24" fill="none" stroke="currentColor" strokeWidth="2" strokeLinecap="round" strokeLinejoin="round" className="lucide lucide-instagram">
                  <rect width="20" height="20" x="2" y="2" rx="5" ry="5" />
                  <path d="M16 11.37A4 4 0 1 1 12.63 8 4 4 0 0 1 16 11.37z" />
                  <line x1="17.5" x2="17.51" y1="6.5" y2="6.5" />
                </svg>
              </a>
            </div>
          </div>
          
          <div className="grid grid-cols-2 md:grid-cols-3 gap-8">
            <div>
              <h4 className="text-white font-bold mb-4">Navigation</h4>
              <ul className="space-y-2">
                <li>
                  <Link 
                    href="/" 
                    className="text-white/70 hover:text-white transition-colors"
                    onClick={() => window.scrollTo(0, 0)}
                  >
                    Home
                  </Link>
                </li>
                <li>
                  <Link 
                    href="/" 
                    className="text-white/70 hover:text-white transition-colors"
                    onClick={() => window.scrollTo(0, 0)}
                  >
                    Upcoming Games
                  </Link>
                </li>
                <li>
                  <Link 
                    href="/historical" 
                    className="text-white/70 hover:text-white transition-colors"
                    onClick={() => window.scrollTo(0, 0)}
                  >
                    Historical Games
                  </Link>
                </li>
                <li>
                  <Link 
                    href="/analysis" 
                    className="text-white/70 hover:text-white transition-colors"
                    onClick={() => window.scrollTo(0, 0)}
                  >
                    Analysis
                  </Link>
                </li>
              </ul>
            </div>
            
            <div>
              <h4 className="text-white font-bold mb-4">Resources</h4>
              <ul className="space-y-2">
                <li><a href="https://collegefootballdata.com" target="_blank" rel="noopener noreferrer" className="text-white/70 hover:text-white transition-colors">College Football Data</a></li>
                <li>
                  <Link 
                    href="/faq" 
                    className="text-white/70 hover:text-white transition-colors"
                    onClick={() => window.scrollTo(0, 0)}
                  >
                    FAQ
                  </Link>
                </li>
              </ul>
            </div>
            
            <div>
              <h4 className="text-white font-bold mb-4">Contact</h4>
              <ul className="space-y-2">
                <li>
                  <Link 
                    href="/contact" 
                    className="text-white/70 hover:text-white transition-colors"
                    onClick={() => window.scrollTo(0, 0)}
                  >
                    Contact Us
                  </Link>
                </li>
                <li>
                  <Link 
                    href="/contact" 
                    className="text-white/70 hover:text-white transition-colors"
                    onClick={() => window.scrollTo(0, 0)}
                  >
                    Partnerships
                  </Link>
                </li>
              </ul>
            </div>
          </div>
        </div>
        
        <div className="border-t border-surface-light pt-8">
          <div className="text-center mb-4">
            <p className="text-white/50 text-xs">
              Betting lines sourced from DraftKings, Bovada, and other major sportsbooks via College Football Data API. 
              Lines prioritize DraftKings, then Bovada, with averaging when multiple sources available.
            </p>
          </div>
          <div className="flex flex-col md:flex-row justify-between items-center">
            <div className="text-white/60 text-sm mb-4 md:mb-0">
              &copy; {new Date().getFullYear()} Rick's Picks. All rights reserved.
            </div>
            <div className="flex space-x-6">
<<<<<<< HEAD
              <a href="#" className="text-white/60 hover:text-white text-sm transition-colors">Privacy Policy</a>
              <a href="#" className="text-white/60 hover:text-white text-sm transition-colors">Terms of Service</a>
              <a href="#" className="text-white/60 hover:text-white text-sm transition-colors">Cookie Policy</a>
=======
              <Link href="/privacy-policy" onClick={() => window.scrollTo(0, 0)} className="text-white/60 hover:text-white text-sm transition-colors">Privacy Policy</Link>
              <Link href="/terms-of-service" onClick={() => window.scrollTo(0, 0)} className="text-white/60 hover:text-white text-sm transition-colors">Terms of Service</Link>
              <Link href="/cookie-policy" onClick={() => window.scrollTo(0, 0)} className="text-white/60 hover:text-white text-sm transition-colors">Cookie Policy</Link>
>>>>>>> 2f013d92
            </div>
          </div>
        </div>
      </div>
    </footer>
  );
}<|MERGE_RESOLUTION|>--- conflicted
+++ resolved
@@ -129,15 +129,9 @@
               &copy; {new Date().getFullYear()} Rick's Picks. All rights reserved.
             </div>
             <div className="flex space-x-6">
-<<<<<<< HEAD
               <a href="#" className="text-white/60 hover:text-white text-sm transition-colors">Privacy Policy</a>
               <a href="#" className="text-white/60 hover:text-white text-sm transition-colors">Terms of Service</a>
               <a href="#" className="text-white/60 hover:text-white text-sm transition-colors">Cookie Policy</a>
-=======
-              <Link href="/privacy-policy" onClick={() => window.scrollTo(0, 0)} className="text-white/60 hover:text-white text-sm transition-colors">Privacy Policy</Link>
-              <Link href="/terms-of-service" onClick={() => window.scrollTo(0, 0)} className="text-white/60 hover:text-white text-sm transition-colors">Terms of Service</Link>
-              <Link href="/cookie-policy" onClick={() => window.scrollTo(0, 0)} className="text-white/60 hover:text-white text-sm transition-colors">Cookie Policy</Link>
->>>>>>> 2f013d92
             </div>
           </div>
         </div>
