import { Card, CardContent } from "@/components/ui/card";
import { Badge } from "@/components/ui/badge";
import { TeamPerformanceIndicators } from "./team-performance-indicators";
import { format } from "date-fns";
import { Clock, Trophy, TrendingUp, Target, Calendar } from "lucide-react";
import { GiAmericanFootballHelmet } from "react-icons/gi";

interface HistoricalGameCardProps {
  game: {
    id: number;
    homeTeam: {
      id: number;
      name: string;
      abbreviation: string;
      logoUrl?: string;
      rank?: number;
      conference?: string;
    };
    awayTeam: {
      id: number;
      name: string;
      abbreviation: string;
      logoUrl?: string;
      rank?: number;
      conference?: string;
    };
    startDate: string;
    season: number;
    week: number;
    homeTeamScore?: number;
    awayTeamScore?: number;
    spread?: number;
    overUnder?: number;
    completed: boolean;
  };
}

export function HistoricalGameCard({ game }: HistoricalGameCardProps) {
  if (!game.completed || game.homeTeamScore === null || game.awayTeamScore === null) {
    return null;
  }

  const homeScore = game.homeTeamScore || 0;
  const awayScore = game.awayTeamScore || 0;
  const totalPoints = homeScore + awayScore;
  const spread = game.spread || 0;
  const overUnder = game.overUnder || 0;

  // Calculate spread coverage
  const actualMargin = homeScore - awayScore;
  const predictedMargin = -spread; // Vegas spread (negative means home favored)
  const homeCovered = spread !== 0 && actualMargin > predictedMargin;
  const awayCovered = spread !== 0 && actualMargin < predictedMargin;
  const isPush = spread !== 0 && Math.abs(actualMargin - predictedMargin) < 0.5;

  // Calculate over/under result
  const wentOver = overUnder !== 0 && totalPoints > overUnder;
  const wentUnder = overUnder !== 0 && totalPoints < overUnder;
  const isOverPush = overUnder !== 0 && Math.abs(totalPoints - overUnder) < 0.5;

  // Determine winner
  const homeWon = homeScore > awayScore;
  const awayWon = awayScore > homeScore;
  const isTie = homeScore === awayScore;

  // Get team logo with shield fallback for football teams
  const getTeamLogo = (team: any) => {
    // Use team's stored logoUrl if available and not the default
    if (team.logoUrl && team.logoUrl !== 'https://a.espncdn.com/i/teamlogos/ncaa/500/default.png') {
      return team.logoUrl;
    }
    // Return null to trigger Shield icon component fallback
    return null;
  };

  // Weather display function for historical games
  const getWeatherDisplay = () => {
    // Check if game has actual weather data from the database
    const temp = (game as any).temperature;
    const windSpeed = (game as any).windSpeed || (game as any).wind_speed;
    const weatherCondition = (game as any).weatherCondition || (game as any).weather_condition;
    const precipitation = (game as any).precipitation;
    const isDome = (game as any).isDome || (game as any).is_dome;

    // Show dome indicator if confirmed dome venue
    if (isDome) {
      return (
        <div className="flex items-center gap-1 text-sm text-gray-600">
          <span className="text-base">🏟️</span>
          <span>Dome</span>
        </div>
      );
    }

    // Only show weather if we have actual data
    const hasWeatherData = temp !== null || windSpeed !== null || weatherCondition !== null || precipitation !== null;

    if (!hasWeatherData) {
      return null;
    }

    const condition = weatherCondition?.toLowerCase() || '';
    let icon = '';
    let label = '';

    // Determine weather icon based on actual data
    if (precipitation > 0) {
      if (condition.includes('snow') || (temp && temp < 35)) {
        icon = '❄️';
        label = 'Snow';
      } else {
        icon = '🌧️';
        label = 'Rain';
      }
    } else if (windSpeed > 15) {
      icon = '💨';
      label = `${windSpeed} mph`;
    } else if (temp && temp < 40) {
      icon = '🥶';
      label = `${Math.round(temp)}°F`;
    } else if (condition.includes('cloud')) {
      icon = '☁️';
      label = 'Cloudy';
    } else if (temp) {
      icon = '☀️';
      label = `${Math.round(temp)}°F`;
    } else {
      return null;
    }

    return (
      <div className="flex items-center gap-1 text-sm text-gray-600">
        <span className="text-base">{icon}</span>
        <span>{label}</span>
      </div>
    );
  };

  const getSpreadBadge = () => {
    if (spread === 0) return null;
<<<<<<< HEAD
    
=======

>>>>>>> c2a795d0
    if (isPush) {
      return <Badge className="bg-yellow-500 text-white text-xs font-semibold">PUSH</Badge>;
    } else if (homeCovered) {
      return <Badge className="bg-green-600 text-white text-xs font-semibold">HOME COVERED</Badge>;
    } else if (awayCovered) {
      return <Badge className="bg-green-600 text-white text-xs font-semibold">AWAY COVERED</Badge>;
    }
    return null;
  };

  const getOverUnderBadge = () => {
    if (overUnder === 0) return null;
<<<<<<< HEAD
    
=======

>>>>>>> c2a795d0
    if (isOverPush) {
      return <Badge className="bg-yellow-500 text-white text-xs font-semibold">PUSH</Badge>;
    } else if (wentOver) {
      return <Badge className="bg-blue-600 text-white text-xs font-semibold">OVER</Badge>;
    } else if (wentUnder) {
      return <Badge className="bg-purple-600 text-white text-xs font-semibold">UNDER</Badge>;
    }
    return null;
  };

  const formatDate = (dateString: string) => {
    const date = new Date(dateString);
    return date.toLocaleDateString('en-US', { weekday: 'long', month: 'short', day: 'numeric' });
  };

  const formatTime = (dateString: string) => {
    const date = new Date(dateString);
    return date.toLocaleTimeString('en-US', { hour: 'numeric', minute: '2-digit' });
  };

  const formatTeamRecord = (wins: number, losses: number) => {
    return `${wins}-${losses}`;
  };

  return (
    <div className="p-4 bg-gray-50 rounded-lg border border-gray-200 hover:border-gray-300 transition-colors">
      <Card className="w-full bg-white border-0 shadow-sm hover:shadow-md transition-shadow">
        <CardContent className="p-4">
          {/* Header */}
          <div className="flex items-center justify-between mb-3">
            <div className="flex items-center gap-2">
              <Calendar className="w-4 h-4 text-gray-500" />
              <span className="text-sm font-medium text-gray-700">{formatDate(game.startDate)}</span>
              <Badge variant="secondary" className="bg-amber-100 text-amber-800 text-xs">
                <Trophy className="w-3 h-3 mr-1" />
                Historical Result
              </Badge>
            </div>
            <div className="flex items-center gap-2">
              {getWeatherDisplay()}
              <span className="text-xs text-gray-500">Week {game.week}</span>
            </div>
          </div>

          {/* Teams Display - Exact same as GameCard */}
          <div className="grid grid-cols-3 items-center gap-4 mb-4">
            {/* Away Team */}
            <div className="flex items-center gap-3">
              <div className="w-10 h-10 flex-shrink-0">
                {getTeamLogo(game.awayTeam) ? (
<<<<<<< HEAD
                  <img 
                    src={getTeamLogo(game.awayTeam)} 
=======
                  <img
                    src={getTeamLogo(game.awayTeam)}
>>>>>>> c2a795d0
                    alt={game.awayTeam.name}
                    className="w-full h-full object-contain"
                    onError={(e) => {
                      e.currentTarget.style.display = 'none';
                      const nextSibling = e.currentTarget.nextElementSibling as HTMLElement;
                      if (nextSibling) nextSibling.style.display = 'flex';
                    }}
                  />
                ) : null}
                <div className={`w-full h-full bg-blue-600 rounded-lg flex items-center justify-center ${getTeamLogo(game.awayTeam) ? 'hidden' : 'flex'}`}>
                  <GiAmericanFootballHelmet className="w-5 h-5 text-white" />
                </div>
              </div>
              <div className="min-w-0 flex-1">
                <div className="flex items-center gap-2">
                  {game.awayTeam.rank && (
                    <span className="text-xs bg-yellow-100 text-yellow-800 px-1 rounded">
                      #{game.awayTeam.rank}
                    </span>
                  )}
                  <span className="font-semibold text-gray-900 truncate">
                    {game.awayTeam.name}
                  </span>
                  <TeamPerformanceIndicators team={game.awayTeam as any} variant="inline" maxIndicators={1} />
                </div>
                <div className="text-xs text-gray-500 mt-0.5">
                  {game.awayTeam.conference}
                </div>
              </div>
            </div>

            {/* Score Display */}
            <div className="text-center">
              <div className="text-2xl font-bold text-gray-900 mb-1">
                <span className={awayWon ? "text-green-600" : ""}>{awayScore}</span>
                <span className="text-gray-400 mx-2">-</span>
                <span className={homeWon ? "text-green-600" : ""}>{homeScore}</span>
              </div>
              <div className="text-xs text-gray-500">Final</div>
            </div>

            {/* Home Team */}
            <div className="flex items-center gap-3 justify-end">
              <div className="min-w-0 flex-1 text-right">
                <div className="flex items-center gap-2 justify-end">
                  <TeamPerformanceIndicators team={game.homeTeam as any} variant="inline" maxIndicators={1} />
                  <span className="font-semibold text-gray-900 truncate">
                    {game.homeTeam.name}
                  </span>
                  {game.homeTeam.rank && (
                    <span className="text-xs bg-yellow-100 text-yellow-800 px-1 rounded">
                      #{game.homeTeam.rank}
                    </span>
                  )}
                </div>
                <div className="text-xs text-gray-500 mt-0.5 text-right">
                  {game.homeTeam.conference}
                </div>
              </div>
              <div className="w-10 h-10 flex-shrink-0">
                {getTeamLogo(game.homeTeam) ? (
<<<<<<< HEAD
                  <img 
                    src={getTeamLogo(game.homeTeam)} 
=======
                  <img
                    src={getTeamLogo(game.homeTeam)}
>>>>>>> c2a795d0
                    alt={game.homeTeam.name}
                    className="w-full h-full object-contain"
                    onError={(e) => {
                      e.currentTarget.style.display = 'none';
                      const nextSibling = e.currentTarget.nextElementSibling as HTMLElement;
                      if (nextSibling) nextSibling.style.display = 'flex';
                    }}
                  />
                ) : null}
                <div className={`w-full h-full bg-blue-600 rounded-lg flex items-center justify-center ${getTeamLogo(game.homeTeam) ? 'hidden' : 'flex'}`}>
                  <GiAmericanFootballHelmet className="w-5 h-5 text-white" />
                </div>
              </div>
            </div>
          </div>

          {/* Betting Results Section */}
          {(spread !== 0 || overUnder !== 0) && (
            <div className="border-t pt-3">
              <div className="grid grid-cols-2 gap-4">
                {/* Spread Results */}
                {spread !== 0 && (
                  <div className="text-center">
                    <div className="text-xs text-gray-500 mb-1">SPREAD</div>
                    <div className="font-medium text-sm mb-1 text-gray-900">
                      {spread > 0 ? `${game.awayTeam.name} +${spread}` : `${game.homeTeam.name} ${spread}`}
                    </div>
                    <div className="flex justify-center">
                      {getSpreadBadge()}
                    </div>
                    <div className="text-xs text-gray-500 mt-1">
                      Margin: by {Math.abs(actualMargin)}
                    </div>
                  </div>
                )}

                {/* Over/Under Results */}
                {overUnder !== 0 && (
                  <div className="text-center">
                    <div className="text-xs text-gray-500 mb-1">O/U</div>
                    <div className="font-medium text-sm mb-1 text-gray-900">{overUnder}</div>
                    <div className="flex justify-center">
                      {getOverUnderBadge()}
                    </div>
                    <div className="text-xs text-gray-500 mt-1">
                      Total: {totalPoints} ({Math.abs(totalPoints - overUnder)} {wentOver ? 'over' : 'under'})
                    </div>
                  </div>
                )}
              </div>
            </div>
          )}
        </CardContent>
      </Card>
    </div>
  );
}

export default HistoricalGameCard;<|MERGE_RESOLUTION|>--- conflicted
+++ resolved
@@ -138,11 +138,7 @@
 
   const getSpreadBadge = () => {
     if (spread === 0) return null;
-<<<<<<< HEAD
-    
-=======
-
->>>>>>> c2a795d0
+
     if (isPush) {
       return <Badge className="bg-yellow-500 text-white text-xs font-semibold">PUSH</Badge>;
     } else if (homeCovered) {
@@ -155,11 +151,7 @@
 
   const getOverUnderBadge = () => {
     if (overUnder === 0) return null;
-<<<<<<< HEAD
-    
-=======
-
->>>>>>> c2a795d0
+
     if (isOverPush) {
       return <Badge className="bg-yellow-500 text-white text-xs font-semibold">PUSH</Badge>;
     } else if (wentOver) {
@@ -210,13 +202,8 @@
             <div className="flex items-center gap-3">
               <div className="w-10 h-10 flex-shrink-0">
                 {getTeamLogo(game.awayTeam) ? (
-<<<<<<< HEAD
-                  <img 
-                    src={getTeamLogo(game.awayTeam)} 
-=======
                   <img
                     src={getTeamLogo(game.awayTeam)}
->>>>>>> c2a795d0
                     alt={game.awayTeam.name}
                     className="w-full h-full object-contain"
                     onError={(e) => {
@@ -278,13 +265,8 @@
               </div>
               <div className="w-10 h-10 flex-shrink-0">
                 {getTeamLogo(game.homeTeam) ? (
-<<<<<<< HEAD
-                  <img 
-                    src={getTeamLogo(game.homeTeam)} 
-=======
                   <img
                     src={getTeamLogo(game.homeTeam)}
->>>>>>> c2a795d0
                     alt={game.homeTeam.name}
                     className="w-full h-full object-contain"
                     onError={(e) => {
