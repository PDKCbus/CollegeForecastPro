import { GameWithTeams } from "@/lib/types";
import { SentimentDisplay } from "./sentiment-display";
import { TeamPerformanceIndicators, TeamComparisonIndicator } from "./team-performance-indicators";
import { FanSentiment } from "./fan-sentiment";
import { SpreadExplainerTooltip } from "./spread-explainer-tooltip";
import { SocialShare } from "./social-share";
import { Card, CardContent } from "@/components/ui/card";
import { Badge } from "@/components/ui/badge";
import { Button } from "@/components/ui/button";
import { Dialog, DialogContent, DialogHeader, DialogTitle, DialogTrigger } from "@/components/ui/dialog";
import { DropdownMenu, DropdownMenuContent, DropdownMenuItem, DropdownMenuTrigger } from "@/components/ui/dropdown-menu";
import { Calendar, Clock, MapPin, MoreHorizontal, Twitter, TrendingUp, TrendingDown, BarChart3, Cloud, CloudRain, CloudSnow, Sun, Wind, Thermometer, Share2, Copy, Check, Heart } from "lucide-react";
import { GiAmericanFootballHelmet } from "react-icons/gi";
import { useQuery, useMutation } from "@/lib/queryClient";
import { useState } from "react";
import { Link } from "wouter";
import { useToast } from "@/hooks/use-toast";
import type { SentimentAnalysis } from "@shared/schema";

interface GameCardProps {
  game: GameWithTeams;
}

export function GameCard({ game }: GameCardProps) {
  const [sentimentDialogOpen, setSentimentDialogOpen] = useState(false);
  const [headToHeadDialogOpen, setHeadToHeadDialogOpen] = useState(false);
  const [linkCopied, setLinkCopied] = useState(false);
  const { toast } = useToast();

  const formatDate = (dateString: Date) => {
    const date = new Date(dateString);
    return date.toLocaleDateString('en-US', { weekday: 'long', month: 'short', day: 'numeric' });
  };

  const formatTime = (dateString: Date) => {
    const date = new Date(dateString);
    return date.toLocaleTimeString('en-US', { hour: 'numeric', minute: '2-digit' });
  };

  // Fetch sentiment data for this game
  const { data: sentimentData = [] } = useQuery<SentimentAnalysis[]>({
    queryKey: ['/api/sentiment/game', game.id],
    queryFn: async () => {
      const response = await fetch(`/api/sentiment/game/${game.id}`);
      if (!response.ok) throw new Error('Failed to fetch sentiment');
      return response.json();
    },
  });

  // Mutation to analyze game sentiment
  const analyzeSentimentMutation = useMutation({
    mutationFn: async () => {
      const response = await fetch(`/api/sentiment/analyze-game/${game.id}`, { method: 'POST' });
      if (!response.ok) throw new Error('Failed to analyze sentiment');
      return response.json();
    },
  });

  // Head-to-head historical data query
  const { data: headToHeadData, isLoading: isHeadToHeadLoading } = useQuery({
    queryKey: [`/api/games/head-to-head/${game.homeTeamId}/${game.awayTeamId}`],
    enabled: headToHeadDialogOpen,
  });

  const formatTeamRecord = (wins: number, losses: number) => {
    return `${wins}-${losses}`;
  };

  // Get team logo with shield fallback for football teams
  const getTeamLogo = (team: any) => {
    // Use team's stored logoUrl if available and not the default
    if (team.logoUrl && team.logoUrl !== 'https://a.espncdn.com/i/teamlogos/ncaa/500/default.png') {
      return team.logoUrl;
    }
    // Return null to trigger Shield icon component fallback
    return null;
  };

  // Helper function to format spreads properly for football (whole numbers or .5 only)
  const formatSpread = (spread: number) => {
    // Round to nearest 0.5
    const roundedSpread = Math.round(spread * 2) / 2;
    // If it's a whole number, show without decimal
    return roundedSpread % 1 === 0 ? roundedSpread.toString() : roundedSpread.toFixed(1);
  };

  const handleShareGame = async () => {
    const gameUrl = `${window.location.origin}/game-analysis?game=${game.id}`;

    try {
      // Always copy to clipboard for consistent behavior
      await navigator.clipboard.writeText(gameUrl);
      setLinkCopied(true);
      setTimeout(() => setLinkCopied(false), 2000);

      // Show success toast
      toast({
        title: "Link copied!",
        description: "Game analysis link has been copied to your clipboard.",
        duration: 3000,
      });
    } catch (error) {
      // Fallback for browsers without clipboard API
      const textArea = document.createElement('textarea');
      textArea.value = gameUrl;
      document.body.appendChild(textArea);
      textArea.select();
      document.execCommand('copy');
      document.body.removeChild(textArea);
      setLinkCopied(true);
      setTimeout(() => setLinkCopied(false), 2000);

      // Show success toast
      toast({
        title: "Link copied!",
        description: "Game analysis link has been copied to your clipboard.",
        duration: 3000,
      });
    }
  };

  // Removed Twitter functionality due to API restrictions

  const getSpreadDisplay = () => {
    if (game.spread === null || game.spread === undefined) return "N/A";

    const favoredTeam = game.spread > 0 ? game.awayTeam : game.homeTeam;
    const teamAbbr = favoredTeam.abbreviation || favoredTeam.name?.slice(0, 4).toUpperCase() || "TEAM";
    return `${teamAbbr} -${formatSpread(Math.abs(game.spread))}`;
  };

  // Fetch Rick's personal picks and algorithmic predictions
  const { data: predictionData } = useQuery({
    queryKey: ['/api/predictions/game', game.id],
    queryFn: async () => {
      const response = await fetch(`/api/predictions/game/${game.id}`);
      if (!response.ok) throw new Error('Failed to fetch predictions');
      return response.json();
    },
  });

  // Check if Rick has made specific picks for this game
  const getRicksPickData = () => {
    const picks = game.ricksPicks || [];
    if (picks.length > 0) {
      const pick = picks[0];
      return {
        hasSpreadPick: pick.spreadPick && pick.spreadPick !== 'NO PLAY',
        hasTotalPick: pick.totalPick && pick.totalPick !== 'NO PLAY',
        spreadPick: pick.spreadPick,
        totalPick: pick.totalPick,
        personalNotes: pick.personalNotes
      };
    }
    return {
      hasSpreadPick: false,
      hasTotalPick: false,
      spreadPick: null,
      totalPick: null,
      personalNotes: null
    };
  };

  // Get Rick's personal pick only
  const getRicksPersonalPick = () => {
    if (predictionData?.ricksPick) {
      const pick = predictionData.ricksPick;

      // Format Rick's spread pick
      if (pick.spreadPick && pick.spreadPick !== 'NO PLAY') {
        return {
          pick: pick.spreadPick,
          reason: pick.personalNotes || 'Rick\'s Expert Analysis'
        };
      }

      // Format Rick's total pick if no spread pick
      if (pick.totalPick && pick.totalPick !== 'NO PLAY') {
        return {
          pick: pick.totalPick,
          reason: pick.personalNotes || 'Rick\'s Expert Analysis'
        };
      }
    }
<<<<<<< HEAD
    return null;
  };
  
  // Get algorithmic analysis pick
  const getAnalysisPick = () => {
=======

    // Priority 2: Use unified server prediction (algorithmic fallback)
>>>>>>> 9cbaf66d
    const algorithmicPrediction = predictionData?.algorithmicPredictions?.[0];
    if (algorithmicPrediction) {
      // Check if prediction has a meaningful recommendation
      if (algorithmicPrediction.spreadPick && algorithmicPrediction.spreadPick !== "No Strong Play") {
        return {
          pick: algorithmicPrediction.spreadPick,
          reason: algorithmicPrediction.notes || "Data-driven algorithmic analysis"
        };
      }

      // Handle "No Strong Play" case
      if (algorithmicPrediction.notes && algorithmicPrediction.notes.includes("No Strong Play")) {
        return {
          pick: "No Strong Play",
          reason: "Algorithm assessment matches Vegas line - no significant edge"
        };
      }
      
      // Handle case where prediction exists but no bet recommendation (edge below threshold)
      if (!algorithmicPrediction.spreadPick) {
        // Extract prediction details for informative message
        const ourSpread = algorithmicPrediction.predictedSpread || 0;
        const vegasSpread = game?.spread;
        
        let predictionSummary = "Analysis complete - edge below 2-point threshold";
        
        if (vegasSpread !== null && vegasSpread !== undefined) {
          // Determine which team is favored in our prediction vs Vegas
          const homeTeam = game?.homeTeam?.abbreviation || game?.homeTeam?.name?.slice(0, 4) || "Home";
          const awayTeam = game?.awayTeam?.abbreviation || game?.awayTeam?.name?.slice(0, 4) || "Away";
          
          // Our prediction: positive = home favored, negative = away favored
          // Vegas spread: negative = home favored, positive = away favored
          const ourPredictionText = ourSpread > 0 
            ? `${homeTeam} -${Math.abs(ourSpread).toFixed(1)}`
            : `${awayTeam} -${Math.abs(ourSpread).toFixed(1)}`;
            
          const vegasPredictionText = vegasSpread < 0
            ? `${homeTeam} -${Math.abs(vegasSpread).toFixed(1)}`
            : `${awayTeam} -${Math.abs(vegasSpread).toFixed(1)}`;
            
          const edge = Math.abs(Math.abs(ourSpread) - Math.abs(vegasSpread)).toFixed(1);
          
          predictionSummary = `Algorithm: ${ourPredictionText} vs Vegas: ${vegasPredictionText} (${edge} point edge)`;
        }
        
        return {
          pick: "No Strong Edge",
          reason: predictionSummary
        };
      }
    }

    // Final fallback if no server prediction available
    return {
      pick: "Analysis Pending",
      reason: "Algorithmic analysis in progress"
    };
  };

  // Legacy function for compatibility
  const getRicksPick = () => {
    const ricksPersonalPick = getRicksPersonalPick();
    if (ricksPersonalPick) {
      return {
        ...ricksPersonalPick,
        isRicksPick: true
      };
    }
    
    const analysisPick = getAnalysisPick();
    return {
      ...analysisPick,
      isRicksPick: false
    };
  };

  const getWeatherIcon = () => {
    // Only show weather icons if we have actual weather data or confirmed dome status
    if (game.isDome) {
      return (
        <div className="flex items-center text-xs text-white/60">
          <span className="text-base">🏟️</span>
          <span className="ml-1">Dome</span>
        </div>
      );
    }

    // Check if we have any actual weather data
    const hasWeatherData = game.temperature !== null ||
                          game.windSpeed !== null ||
                          game.weatherCondition !== null ||
                          game.precipitation !== null;

    // If no weather data available, don't show weather icons
    if (!hasWeatherData) {
      return null;
    }

    const condition = game.weatherCondition?.toLowerCase() || '';
    const temp = game.temperature;
    const wind = game.windSpeed || 0;
    const precipitation = game.precipitation || 0;

    let icon;
    let color = 'text-white/60';
    let weatherLabel = '';

    // Determine weather icon and impact level
    if (condition.includes('snow') || (temp && temp < 32 && precipitation > 0)) {
      icon = <CloudSnow className="h-4 w-4" />;
      color = 'text-blue-300';
      weatherLabel = 'Snow';
    } else if (condition.includes('rain') || precipitation > 0.1) {
      icon = <CloudRain className="h-4 w-4" />;
      color = 'text-blue-400';
      weatherLabel = 'Rain';
    } else if (wind > 15) {
      icon = <Wind className="h-4 w-4" />;
      color = 'text-gray-300';
      weatherLabel = `${Math.round(wind)} mph`;
    } else if (temp && (temp < 35 || temp > 85)) {
      icon = <Thermometer className="h-4 w-4" />;
      color = temp < 35 ? 'text-blue-300' : 'text-red-400';
      weatherLabel = `${Math.round(temp)}°F`;
    } else if (condition.includes('cloud')) {
      icon = <Cloud className="h-4 w-4" />;
      color = 'text-gray-400';
      weatherLabel = 'Cloudy';
    } else if (condition.includes('clear') || condition.includes('sunny')) {
      icon = <Sun className="h-4 w-4" />;
      color = 'text-yellow-400';
      weatherLabel = 'Clear';
    } else {
      // Fallback for any weather condition
      icon = <Sun className="h-4 w-4" />;
      color = 'text-yellow-400';
      weatherLabel = temp ? `${Math.round(temp)}°F` : 'Clear';
    }

    // Show weather impact level if significant
    const impactScore = game.weatherImpactScore || 0;
    let impactIndicator = '';
    if (impactScore > 7) {
      impactIndicator = '🔴'; // High impact
    } else if (impactScore > 4) {
      impactIndicator = '🟡'; // Medium impact
    }

    return (
      <div className={`flex items-center text-xs ${color}`}>
        {icon}
        <span className="ml-1">{weatherLabel}</span>
        {impactIndicator && <span className="ml-1">{impactIndicator}</span>}
      </div>
    );
  };

  return (
    <div className="game-card bg-gray-800/30 border border-gray-700/50 rounded-xl p-4 transition-all hover:bg-gray-800/40">
      <div className="bg-surface rounded-xl overflow-hidden shadow-lg relative">
        <div className="p-5">
          <div className="text-sm text-white/70 mb-2 flex justify-between items-center">
          <div>{formatDate(game.startDate)}</div>
          <div className="flex items-center gap-3">
            {getWeatherIcon()}
            <div>{formatTime(game.startDate)} ET</div>
          </div>
        </div>

        {/* Venue and Weather Info */}
        <div className="text-center mb-3">
          <div className="text-white/60 text-xs mb-1 flex items-center justify-center gap-1">
            {(() => {
              // Check for international venues
              const stadium = game.stadium || '';
              if (stadium === 'Aviva Stadium') {
                return <span>🇮🇪</span>; // Ireland flag
              } else if (stadium === 'Wembley Stadium' || stadium === 'Tottenham Hotspur Stadium') {
                return <span>🏴󠁧󠁢󠁥󠁮󠁧󠁿</span>; // England flag
              } else if (stadium === 'Allianz Arena') {
                return <span>🇩🇪</span>; // Germany flag
              } else if (stadium === 'Estadio Azteca') {
                return <span>🇲🇽</span>; // Mexico flag
              } else {
                return <span>🏟️</span>; // Default stadium emoji
              }
            })()}
            <span>{game.stadium || 'Stadium TBD'}</span>
          </div>
          {(() => {
            // Show location information
            const stadium = game.stadium || '';
            const location = game.location || '';

            // For international venues, show city and country
            if (stadium === 'Aviva Stadium') {
              return <div className="text-white/50 text-xs">Dublin, Ireland</div>;
            } else if (stadium === 'Wembley Stadium' || stadium === 'Tottenham Hotspur Stadium') {
              return <div className="text-white/50 text-xs">London, England</div>;
            } else if (stadium === 'Allianz Arena') {
              return <div className="text-white/50 text-xs">Munich, Germany</div>;
            } else if (stadium === 'Estadio Azteca') {
              return <div className="text-white/50 text-xs">Mexico City, Mexico</div>;
            } else if (location && location !== stadium && location !== 'TBD') {
              // Show location if it's different from stadium name and not TBD
              return <div className="text-white/50 text-xs">{location}</div>;
            } else if (game.isDome) {
              return <div className="text-white/50 text-xs">Indoor • Climate Controlled</div>;
            }
            return null;
          })()}
        </div>

        <div className="flex justify-between items-center">
          <div className="flex items-center space-x-3">
            {getTeamLogo(game.awayTeam) ? (
              <img
                src={getTeamLogo(game.awayTeam)}
                alt={game.awayTeam.name}
                className="team-logo w-[45px] h-[45px] object-contain"
                onError={(e) => {
                  e.currentTarget.style.display = 'none';
                  e.currentTarget.nextElementSibling.style.display = 'flex';
                }}
              />
            ) : null}
            <div className={`w-[45px] h-[45px] bg-blue-600 rounded-lg flex items-center justify-center ${getTeamLogo(game.awayTeam) ? 'hidden' : 'flex'}`}>
              <GiAmericanFootballHelmet className="w-6 h-6 text-white" />
            </div>
            <div className="flex-1">
              <div className="flex items-center gap-2">
                <span className="font-semibold">{game.awayTeam.name}</span>
                <TeamPerformanceIndicators team={game.awayTeam} variant="inline" maxIndicators={2} />
              </div>
              {game.awayTeam.rank ? (
                <div className="text-xs text-accent font-medium">#{game.awayTeam.rank}</div>
              ) : (
                <div className="text-xs text-white/50">Unranked</div>
              )}
            </div>
          </div>
          <div className="font-bold text-xl">{formatTeamRecord(game.awayTeam.wins || 0, game.awayTeam.losses || 0)}</div>
        </div>

        <div className="flex justify-between items-center mt-4">
          <div className="flex items-center space-x-3">
            {getTeamLogo(game.homeTeam) ? (
              <img
                src={getTeamLogo(game.homeTeam)}
                alt={game.homeTeam.name}
                className="team-logo w-[45px] h-[45px] object-contain"
                onError={(e) => {
                  e.currentTarget.style.display = 'none';
                  e.currentTarget.nextElementSibling.style.display = 'flex';
                }}
              />
            ) : null}
            <div className={`w-[45px] h-[45px] bg-blue-600 rounded-lg flex items-center justify-center ${getTeamLogo(game.homeTeam) ? 'hidden' : 'flex'}`}>
              <GiAmericanFootballHelmet className="w-6 h-6 text-white" />
            </div>
            <div className="flex-1">
              <div className="flex items-center gap-2">
                <span className="font-semibold">{game.homeTeam.name}</span>
                <TeamPerformanceIndicators team={game.homeTeam} variant="inline" maxIndicators={2} />
              </div>
              {game.homeTeam.rank ? (
                <div className="text-xs text-accent font-medium">#{game.homeTeam.rank}</div>
              ) : (
                <div className="text-xs text-white/50">Unranked</div>
              )}
            </div>
          </div>
          <div className="font-bold text-xl">{formatTeamRecord(game.homeTeam.wins || 0, game.homeTeam.losses || 0)}</div>
        </div>

        <div className="mt-4 pt-3 border-t border-surface-light">
          {/* Team Comparison Indicator */}
          <div className="mb-3">
            <TeamComparisonIndicator homeTeam={game.homeTeam} awayTeam={game.awayTeam} />
          </div>

          <div className="flex justify-between mb-3">
            <div className="flex justify-center flex-1">
              <div className="flex space-x-2">
                {(() => {
                  const ricksPickData = getRicksPickData();
                  const spreadBgColor = ricksPickData.hasSpreadPick ? 'bg-blue-600' : 'bg-surface-light';
                  const totalBgColor = ricksPickData.hasTotalPick ? 'bg-blue-600' : 'bg-surface-light';

                  return (
                    <>
                      <div className={`text-center px-4 py-3 ${spreadBgColor} rounded min-w-[110px]`}>
                        <div className="text-white/60 text-xs flex items-center justify-center gap-1">
                          SPREAD
                          <SpreadExplainerTooltip
                            spread={game.spread ?? undefined}
                            homeTeam={game.homeTeam.name}
                            awayTeam={game.awayTeam.name}
                            homeScore={game.homeTeamScore ?? undefined}
                            awayScore={game.awayTeamScore ?? undefined}
                            isCompleted={game.completed ?? undefined}
                            className="ml-1"
                          />
                        </div>
                        <div className="font-bold text-white text-base">{getSpreadDisplay()}</div>
                        {ricksPickData.hasSpreadPick && (
                          <div className="text-xs mt-1">
                            <span className="text-blue-200">Rick:</span>
                            <span className="text-white/90"> {ricksPickData.spreadPick}</span>
                          </div>
                        )}
                      </div>
                      <div className={`text-center px-4 py-3 ${totalBgColor} rounded min-w-[110px]`}>
                        <div className="text-white/60 text-xs">O/U</div>
                        <div className="font-bold text-white text-base">{game.overUnder?.toFixed(1) || "N/A"}</div>
                        {ricksPickData.hasTotalPick && (
                          <div className="text-xs mt-1">
                            <span className="text-blue-200">Rick:</span>
                            <span className="text-white/90"> {ricksPickData.totalPick}</span>
                          </div>
                        )}
                      </div>
                    </>
                  );
                })()}
              </div>
            </div>
            <DropdownMenu>
              <DropdownMenuTrigger asChild>
                <Button variant="ghost" size="sm" className="text-white/70 hover:text-white h-8 w-8 p-0">
                  <MoreHorizontal className="h-4 w-4" />
                </Button>
              </DropdownMenuTrigger>
              <DropdownMenuContent align="end" className="bg-surface border-surface-light">
                <DropdownMenuItem
                  onClick={() => setHeadToHeadDialogOpen(true)}
                  className="text-white hover:bg-surface-light cursor-pointer"
                >
                  <BarChart3 className="mr-2 h-4 w-4" />
                  View Head-to-Head History
                </DropdownMenuItem>
                <DropdownMenuItem
                  onClick={handleShareGame}
                  className="text-white hover:bg-surface-light cursor-pointer"
                >
                  {linkCopied ? (
                    <>
                      <Check className="mr-2 h-4 w-4 text-green-400" />
                      Link Copied!
                    </>
                  ) : (
                    <>
                      <Share2 className="mr-2 h-4 w-4" />
                      Share Game Analysis
                    </>
                  )}
                </DropdownMenuItem>
              </DropdownMenuContent>
            </DropdownMenu>
          </div>

          {/* Fan Sentiment Section - Currently hidden but code preserved for future use */}
          {/* <div className="mb-3">
            <FanSentiment
              gameId={game.id}
              homeTeam={game.homeTeam.abbreviation}
              awayTeam={game.awayTeam.abbreviation}
              compact={true}
            />
          </div> */}

<<<<<<< HEAD
          {/* Picks Section - Both Rick's and Analysis */}
          <div className="flex gap-3 mb-3">
            {/* Rick's Personal Pick */}
            {(() => {
              const ricksPersonalPick = getRicksPersonalPick();
              if (ricksPersonalPick) {
                return (
                  <div className="bg-blue-600 border-blue-500 border rounded-lg p-3 flex-1">
                    <div className="text-center">
                      <div className="text-white font-bold text-sm mb-1">🏈 RICK'S PICK</div>
                      <div className="text-white font-semibold text-lg">{ricksPersonalPick.pick}</div>
                      <div className="text-blue-100 text-xs mt-1">
                        {ricksPersonalPick.reason}
                      </div>
=======
          {/* Rick's Pick Section */}
          {(() => {
            const ricksPick = getRicksPick();
            if (ricksPick) {
              const isRicksPick = ricksPick.isRicksPick;
              const headerText = isRicksPick ? "🏈 RICK'S PICK" : "🤓 ANALYSIS PICK";
              const bgColor = isRicksPick ? "bg-blue-600 border-blue-500" : "bg-slate-600 border-slate-500";
              const textColor = isRicksPick ? "text-blue-100" : "text-slate-100";

              return (
                <div className={`${bgColor} border rounded-lg p-3 mb-3`}>
                  <div className="text-center">
                    <div className="text-white font-bold text-sm mb-1">{headerText}</div>
                    <div className="text-white font-semibold text-lg">{ricksPick.pick}</div>
                    <div className={`${textColor} text-xs mt-1`}>
                      {ricksPick.reason}
                      {!isRicksPick && (
                        <span className="block mt-1 text-xs opacity-75">
                          (Data-driven analysis - Rick hasn't made picks yet)
                        </span>
                      )}
>>>>>>> 9cbaf66d
                    </div>
                  </div>
                );
              }
              return null;
            })()}
            
            {/* Analysis Pick */}
            {(() => {
              const analysisPick = getAnalysisPick();
              if (analysisPick) {
                return (
                  <div className="bg-slate-600 border-slate-500 border rounded-lg p-3 flex-1">
                    <div className="text-center">
                      <div className="text-white font-bold text-sm mb-1">🤓 ANALYSIS PICK</div>
                      <div className="text-white font-semibold text-lg">{analysisPick.pick}</div>
                      <div className="text-slate-100 text-xs mt-1">
                        {analysisPick.reason}
                        {analysisPick.pick === "Analysis Pending" && (
                          <span className="block mt-1 text-xs opacity-75">
                            (Data-driven analysis - Rick hasn't made picks yet)
                          </span>
                        )}
                      </div>
                    </div>
                  </div>
                );
              }
              return null;
            })()}
          </div>

          {/* Action Buttons */}
          <div className="mt-3 flex gap-2">
            <Link href={`/game-analysis?game=${game.id}`} className="flex-1">
              <Button className="w-full bg-accent hover:bg-accent/90 text-black font-medium">
                <BarChart3 className="mr-2 h-4 w-4" />
                Full Analysis
              </Button>
            </Link>
            <div className="flex-1">
              <SocialShare
                game={game}
                prediction={(() => {
                  // Use the same algorithm as game analysis page for consistency
                  const ricksPick = getRicksPick();
                  if (ricksPick && !ricksPick.isRicksPick) {
                    // Convert algorithmic pick to SocialShare format
                    return {
                      spreadPick: ricksPick.pick,
                      overUnderPick: undefined, // Will be added when we have O/U logic
                      confidence: 0.70 // Default algorithmic confidence
                    };
                  }
                  return undefined;
                })()}
                ricksPick={predictionData?.ricksPick ? {
                  spreadPick: predictionData.ricksPick.spreadPick,
                  overUnderPick: predictionData.ricksPick.overUnderPick
                } : undefined}
              />
            </div>
          </div>
        </div>
      </div>
    </div>

      {/* Twitter Sentiment Dialog */}
      <Dialog open={sentimentDialogOpen} onOpenChange={setSentimentDialogOpen}>
        <DialogContent className="bg-surface border-surface-light text-white max-w-md">
          <DialogHeader>
            <DialogTitle className="flex items-center gap-2">
              <Twitter className="h-5 w-5 text-blue-400" />
              What Twitter/X Thinks
            </DialogTitle>
          </DialogHeader>

          <div className="space-y-4">
            {analyzeSentimentMutation.isPending ? (
              <div className="text-center py-6">
                <div className="animate-spin rounded-full h-8 w-8 border-b-2 border-accent mx-auto mb-2"></div>
                <div className="text-white/70">Analyzing Twitter sentiment...</div>
              </div>
            ) : sentimentData.length === 0 ? (
              <div className="text-center py-6">
                <Twitter className="h-12 w-12 text-white/40 mx-auto mb-3" />
                <div className="text-white/70 mb-4">No sentiment data available yet</div>
                <Button
                  onClick={() => analyzeSentimentMutation.mutate()}
                  className="bg-blue-500 hover:bg-blue-600"
                >
                  <Twitter className="mr-2 h-4 w-4" />
                  Analyze Twitter Sentiment
                </Button>
              </div>
            ) : (
              <div className="space-y-4">
                {/* Twitter/X API is no longer accessible - show message */}
                <div className="text-center py-6">
                  <Twitter className="h-12 w-12 text-white/40 mx-auto mb-3" />
                  <div className="text-white/70 mb-2">Twitter/X API Access Restricted</div>
                  <div className="text-sm text-white/50">
                    Social media sentiment analysis is temporarily unavailable due to API restrictions.
                  </div>
                </div>
              </div>
            )}
          </div>
        </DialogContent>
      </Dialog>

      {/* Head-to-Head History Dialog */}
      <Dialog open={headToHeadDialogOpen} onOpenChange={setHeadToHeadDialogOpen}>
        <DialogContent className="bg-surface border-surface-light text-white max-w-2xl max-h-[80vh] overflow-y-auto">
          <DialogHeader>
            <DialogTitle className="flex items-center gap-2">
              <BarChart3 className="h-5 w-5 text-blue-400" />
              Head-to-Head History
            </DialogTitle>
          </DialogHeader>

          <div className="space-y-4">
            {isHeadToHeadLoading ? (
              <div className="text-center py-6">
                <div className="animate-spin rounded-full h-8 w-8 border-b-2 border-accent mx-auto mb-2"></div>
                <div className="text-white/70">Loading historical matchups...</div>
              </div>
            ) : headToHeadData && Array.isArray((headToHeadData as any).games) && (headToHeadData as any).games.length > 0 ? (
              <>
                {/* Series Summary */}
                <div className="bg-surface-light rounded-lg p-4">
                  <div className="text-center mb-4">
                    <div className="text-lg font-semibold mb-2">
                      {game.awayTeam.name} vs {game.homeTeam.name}
                    </div>
                    <div className="text-sm text-white/70">
                      All-Time Series • {(headToHeadData as any).totalGames || 0} games since 2009
                    </div>
                  </div>

                  <div className="grid grid-cols-2 gap-4">
                    <div className="text-center">
                      <div className="flex items-center justify-center mb-2">
                        <img
                          src={game.awayTeam.logoUrl || ""}
                          alt={game.awayTeam.name}
                          className="w-12 h-12 object-contain"
                        />
                      </div>
                      <div className="font-bold text-xl">{(headToHeadData as any).awayTeamWins || 0}</div>
                      <div className="text-xs text-white/60">Wins</div>
                    </div>
                    <div className="text-center">
                      <div className="flex items-center justify-center mb-2">
                        <img
                          src={game.homeTeam.logoUrl || ""}
                          alt={game.homeTeam.name}
                          className="w-12 h-12 object-contain"
                        />
                      </div>
                      <div className="font-bold text-xl">{(headToHeadData as any).homeTeamWins || 0}</div>
                      <div className="text-xs text-white/60">Wins</div>
                    </div>
                  </div>
                </div>

                {/* Recent Games */}
                <div>
                  <div className="text-sm font-medium mb-3">Recent Matchups ({Math.min((headToHeadData as any).games?.length || 0, 10)} games)</div>
                  <div className="space-y-2 max-h-64 overflow-y-auto">
                    {((headToHeadData as any).games || []).slice(0, 10).map((historicalGame: any, index: number) => (
                      <div key={index} className="bg-surface-light rounded-lg p-3">
                        <div className="flex justify-between items-center">
                          <div className="text-sm text-white/70">
                            {new Date(historicalGame.startDate).getFullYear()} • Week {historicalGame.week}
                          </div>
                          <div className="text-xs text-white/50">
                            {historicalGame.venue || 'N/A'}
                          </div>
                        </div>

                        <div className="flex justify-between items-center mt-2">
                          <div className="flex items-center gap-2">
                            <span className="text-sm">{historicalGame.awayTeamName}</span>
                            <span className="font-bold text-white">
                              {historicalGame.awayTeamScore || 0}
                            </span>
                          </div>
                          <div className="flex items-center gap-2">
                            <span className="font-bold text-white">
                              {historicalGame.homeTeamScore || 0}
                            </span>
                            <span className="text-sm">{historicalGame.homeTeamName}</span>
                          </div>
                        </div>

                        {historicalGame.spread && (
                          <div className="text-xs text-white/60 mt-1 text-center">
                            <div className="flex items-center justify-center gap-1">
                              Spread: {Math.abs(historicalGame.spread)}
                              <SpreadExplainerTooltip
                                spread={historicalGame.spread}
                                homeTeam={historicalGame.homeTeamName}
                                awayTeam={historicalGame.awayTeamName}
                                homeScore={historicalGame.homeTeamScore}
                                awayScore={historicalGame.awayTeamScore}
                                isCompleted={true}
                                className="ml-1"
                              />
                            </div>
                            {historicalGame.spreadResult && (
                              <div className="mt-1">
                                <span className={`px-1 rounded ${
                                  historicalGame.spreadResult === 'covered' ? 'bg-green-600' :
                                  historicalGame.spreadResult === 'push' ? 'bg-yellow-600' : 'bg-red-600'
                                }`}>
                                  {historicalGame.spreadResult === 'push' ? 'PUSH' :
                                   historicalGame.spreadResult === 'covered' ? 'COVERED' : 'NOT COVERED'}
                                  {historicalGame.favoriteTeam && historicalGame.spreadResult !== 'push' && (
                                    <span className="ml-1 text-xs opacity-75">
                                      ({historicalGame.favoriteTeam === 'home' ? historicalGame.homeTeamName : historicalGame.awayTeamName} favored)
                                    </span>
                                  )}
                                </span>
                              </div>
                            )}
                          </div>
                        )}
                      </div>
                    ))}
                  </div>
                </div>
              </>
            ) : (
              <div className="text-center py-6">
                <BarChart3 className="h-12 w-12 text-white/40 mx-auto mb-3" />
                <div className="text-white/70 mb-2">No Historical Data</div>
                <div className="text-sm text-white/50">
                  These teams haven't played each other in our 15-year dataset (2009-2024)
                </div>
              </div>
            )}
          </div>
        </DialogContent>
      </Dialog>
    </div>
  );
}<|MERGE_RESOLUTION|>--- conflicted
+++ resolved
@@ -86,13 +86,13 @@
 
   const handleShareGame = async () => {
     const gameUrl = `${window.location.origin}/game-analysis?game=${game.id}`;
-
+    
     try {
       // Always copy to clipboard for consistent behavior
       await navigator.clipboard.writeText(gameUrl);
       setLinkCopied(true);
       setTimeout(() => setLinkCopied(false), 2000);
-
+      
       // Show success toast
       toast({
         title: "Link copied!",
@@ -109,7 +109,7 @@
       document.body.removeChild(textArea);
       setLinkCopied(true);
       setTimeout(() => setLinkCopied(false), 2000);
-
+      
       // Show success toast
       toast({
         title: "Link copied!",
@@ -123,7 +123,7 @@
 
   const getSpreadDisplay = () => {
     if (game.spread === null || game.spread === undefined) return "N/A";
-
+    
     const favoredTeam = game.spread > 0 ? game.awayTeam : game.homeTeam;
     const teamAbbr = favoredTeam.abbreviation || favoredTeam.name?.slice(0, 4).toUpperCase() || "TEAM";
     return `${teamAbbr} -${formatSpread(Math.abs(game.spread))}`;
@@ -165,7 +165,7 @@
   const getRicksPersonalPick = () => {
     if (predictionData?.ricksPick) {
       const pick = predictionData.ricksPick;
-
+      
       // Format Rick's spread pick
       if (pick.spreadPick && pick.spreadPick !== 'NO PLAY') {
         return {
@@ -173,7 +173,7 @@
           reason: pick.personalNotes || 'Rick\'s Expert Analysis'
         };
       }
-
+      
       // Format Rick's total pick if no spread pick
       if (pick.totalPick && pick.totalPick !== 'NO PLAY') {
         return {
@@ -182,16 +182,11 @@
         };
       }
     }
-<<<<<<< HEAD
     return null;
   };
-  
+
   // Get algorithmic analysis pick
   const getAnalysisPick = () => {
-=======
-
-    // Priority 2: Use unified server prediction (algorithmic fallback)
->>>>>>> 9cbaf66d
     const algorithmicPrediction = predictionData?.algorithmicPredictions?.[0];
     if (algorithmicPrediction) {
       // Check if prediction has a meaningful recommendation
@@ -201,7 +196,7 @@
           reason: algorithmicPrediction.notes || "Data-driven algorithmic analysis"
         };
       }
-
+      
       // Handle "No Strong Play" case
       if (algorithmicPrediction.notes && algorithmicPrediction.notes.includes("No Strong Play")) {
         return {
@@ -209,42 +204,42 @@
           reason: "Algorithm assessment matches Vegas line - no significant edge"
         };
       }
-      
+
       // Handle case where prediction exists but no bet recommendation (edge below threshold)
       if (!algorithmicPrediction.spreadPick) {
         // Extract prediction details for informative message
         const ourSpread = algorithmicPrediction.predictedSpread || 0;
         const vegasSpread = game?.spread;
-        
+
         let predictionSummary = "Analysis complete - edge below 2-point threshold";
-        
+
         if (vegasSpread !== null && vegasSpread !== undefined) {
           // Determine which team is favored in our prediction vs Vegas
           const homeTeam = game?.homeTeam?.abbreviation || game?.homeTeam?.name?.slice(0, 4) || "Home";
           const awayTeam = game?.awayTeam?.abbreviation || game?.awayTeam?.name?.slice(0, 4) || "Away";
-          
+
           // Our prediction: positive = home favored, negative = away favored
           // Vegas spread: negative = home favored, positive = away favored
-          const ourPredictionText = ourSpread > 0 
+          const ourPredictionText = ourSpread > 0
             ? `${homeTeam} -${Math.abs(ourSpread).toFixed(1)}`
             : `${awayTeam} -${Math.abs(ourSpread).toFixed(1)}`;
-            
+
           const vegasPredictionText = vegasSpread < 0
             ? `${homeTeam} -${Math.abs(vegasSpread).toFixed(1)}`
             : `${awayTeam} -${Math.abs(vegasSpread).toFixed(1)}`;
-            
+
           const edge = Math.abs(Math.abs(ourSpread) - Math.abs(vegasSpread)).toFixed(1);
-          
+
           predictionSummary = `Algorithm: ${ourPredictionText} vs Vegas: ${vegasPredictionText} (${edge} point edge)`;
         }
-        
+
         return {
           pick: "No Strong Edge",
           reason: predictionSummary
         };
       }
     }
-
+    
     // Final fallback if no server prediction available
     return {
       pick: "Analysis Pending",
@@ -261,7 +256,7 @@
         isRicksPick: true
       };
     }
-    
+
     const analysisPick = getAnalysisPick();
     return {
       ...analysisPick,
@@ -281,8 +276,8 @@
     }
 
     // Check if we have any actual weather data
-    const hasWeatherData = game.temperature !== null ||
-                          game.windSpeed !== null ||
+    const hasWeatherData = game.temperature !== null || 
+                          game.windSpeed !== null || 
                           game.weatherCondition !== null ||
                           game.precipitation !== null;
 
@@ -361,7 +356,7 @@
             <div>{formatTime(game.startDate)} ET</div>
           </div>
         </div>
-
+        
         {/* Venue and Weather Info */}
         <div className="text-center mb-3">
           <div className="text-white/60 text-xs mb-1 flex items-center justify-center gap-1">
@@ -386,7 +381,7 @@
             // Show location information
             const stadium = game.stadium || '';
             const location = game.location || '';
-
+            
             // For international venues, show city and country
             if (stadium === 'Aviva Stadium') {
               return <div className="text-white/50 text-xs">Dublin, Ireland</div>;
@@ -405,13 +400,13 @@
             return null;
           })()}
         </div>
-
+        
         <div className="flex justify-between items-center">
           <div className="flex items-center space-x-3">
             {getTeamLogo(game.awayTeam) ? (
-              <img
-                src={getTeamLogo(game.awayTeam)}
-                alt={game.awayTeam.name}
+              <img 
+                src={getTeamLogo(game.awayTeam)} 
+                alt={game.awayTeam.name} 
                 className="team-logo w-[45px] h-[45px] object-contain"
                 onError={(e) => {
                   e.currentTarget.style.display = 'none';
@@ -436,13 +431,13 @@
           </div>
           <div className="font-bold text-xl">{formatTeamRecord(game.awayTeam.wins || 0, game.awayTeam.losses || 0)}</div>
         </div>
-
+        
         <div className="flex justify-between items-center mt-4">
           <div className="flex items-center space-x-3">
             {getTeamLogo(game.homeTeam) ? (
-              <img
-                src={getTeamLogo(game.homeTeam)}
-                alt={game.homeTeam.name}
+              <img 
+                src={getTeamLogo(game.homeTeam)} 
+                alt={game.homeTeam.name} 
                 className="team-logo w-[45px] h-[45px] object-contain"
                 onError={(e) => {
                   e.currentTarget.style.display = 'none';
@@ -467,13 +462,13 @@
           </div>
           <div className="font-bold text-xl">{formatTeamRecord(game.homeTeam.wins || 0, game.homeTeam.losses || 0)}</div>
         </div>
-
+        
         <div className="mt-4 pt-3 border-t border-surface-light">
           {/* Team Comparison Indicator */}
           <div className="mb-3">
             <TeamComparisonIndicator homeTeam={game.homeTeam} awayTeam={game.awayTeam} />
           </div>
-
+          
           <div className="flex justify-between mb-3">
             <div className="flex justify-center flex-1">
               <div className="flex space-x-2">
@@ -481,13 +476,13 @@
                   const ricksPickData = getRicksPickData();
                   const spreadBgColor = ricksPickData.hasSpreadPick ? 'bg-blue-600' : 'bg-surface-light';
                   const totalBgColor = ricksPickData.hasTotalPick ? 'bg-blue-600' : 'bg-surface-light';
-
+                  
                   return (
                     <>
                       <div className={`text-center px-4 py-3 ${spreadBgColor} rounded min-w-[110px]`}>
                         <div className="text-white/60 text-xs flex items-center justify-center gap-1">
                           SPREAD
-                          <SpreadExplainerTooltip
+                          <SpreadExplainerTooltip 
                             spread={game.spread ?? undefined}
                             homeTeam={game.homeTeam.name}
                             awayTeam={game.awayTeam.name}
@@ -527,14 +522,14 @@
                 </Button>
               </DropdownMenuTrigger>
               <DropdownMenuContent align="end" className="bg-surface border-surface-light">
-                <DropdownMenuItem
+                <DropdownMenuItem 
                   onClick={() => setHeadToHeadDialogOpen(true)}
                   className="text-white hover:bg-surface-light cursor-pointer"
                 >
                   <BarChart3 className="mr-2 h-4 w-4" />
                   View Head-to-Head History
                 </DropdownMenuItem>
-                <DropdownMenuItem
+                <DropdownMenuItem 
                   onClick={handleShareGame}
                   className="text-white hover:bg-surface-light cursor-pointer"
                 >
@@ -553,18 +548,17 @@
               </DropdownMenuContent>
             </DropdownMenu>
           </div>
-
+          
           {/* Fan Sentiment Section - Currently hidden but code preserved for future use */}
           {/* <div className="mb-3">
-            <FanSentiment
-              gameId={game.id}
-              homeTeam={game.homeTeam.abbreviation}
-              awayTeam={game.awayTeam.abbreviation}
-              compact={true}
+            <FanSentiment 
+              gameId={game.id} 
+              homeTeam={game.homeTeam.abbreviation} 
+              awayTeam={game.awayTeam.abbreviation} 
+              compact={true} 
             />
           </div> */}
 
-<<<<<<< HEAD
           {/* Picks Section - Both Rick's and Analysis */}
           <div className="flex gap-3 mb-3">
             {/* Rick's Personal Pick */}
@@ -579,36 +573,13 @@
                       <div className="text-blue-100 text-xs mt-1">
                         {ricksPersonalPick.reason}
                       </div>
-=======
-          {/* Rick's Pick Section */}
-          {(() => {
-            const ricksPick = getRicksPick();
-            if (ricksPick) {
-              const isRicksPick = ricksPick.isRicksPick;
-              const headerText = isRicksPick ? "🏈 RICK'S PICK" : "🤓 ANALYSIS PICK";
-              const bgColor = isRicksPick ? "bg-blue-600 border-blue-500" : "bg-slate-600 border-slate-500";
-              const textColor = isRicksPick ? "text-blue-100" : "text-slate-100";
-
-              return (
-                <div className={`${bgColor} border rounded-lg p-3 mb-3`}>
-                  <div className="text-center">
-                    <div className="text-white font-bold text-sm mb-1">{headerText}</div>
-                    <div className="text-white font-semibold text-lg">{ricksPick.pick}</div>
-                    <div className={`${textColor} text-xs mt-1`}>
-                      {ricksPick.reason}
-                      {!isRicksPick && (
-                        <span className="block mt-1 text-xs opacity-75">
-                          (Data-driven analysis - Rick hasn't made picks yet)
-                        </span>
-                      )}
->>>>>>> 9cbaf66d
                     </div>
                   </div>
                 );
               }
               return null;
             })()}
-            
+
             {/* Analysis Pick */}
             {(() => {
               const analysisPick = getAnalysisPick();
@@ -643,7 +614,7 @@
               </Button>
             </Link>
             <div className="flex-1">
-              <SocialShare
+              <SocialShare 
                 game={game}
                 prediction={(() => {
                   // Use the same algorithm as game analysis page for consistency
@@ -678,7 +649,7 @@
               What Twitter/X Thinks
             </DialogTitle>
           </DialogHeader>
-
+          
           <div className="space-y-4">
             {analyzeSentimentMutation.isPending ? (
               <div className="text-center py-6">
@@ -689,7 +660,7 @@
               <div className="text-center py-6">
                 <Twitter className="h-12 w-12 text-white/40 mx-auto mb-3" />
                 <div className="text-white/70 mb-4">No sentiment data available yet</div>
-                <Button
+                <Button 
                   onClick={() => analyzeSentimentMutation.mutate()}
                   className="bg-blue-500 hover:bg-blue-600"
                 >
@@ -722,7 +693,7 @@
               Head-to-Head History
             </DialogTitle>
           </DialogHeader>
-
+          
           <div className="space-y-4">
             {isHeadToHeadLoading ? (
               <div className="text-center py-6">
@@ -741,12 +712,12 @@
                       All-Time Series • {(headToHeadData as any).totalGames || 0} games since 2009
                     </div>
                   </div>
-
+                  
                   <div className="grid grid-cols-2 gap-4">
                     <div className="text-center">
                       <div className="flex items-center justify-center mb-2">
-                        <img
-                          src={game.awayTeam.logoUrl || ""}
+                        <img 
+                          src={game.awayTeam.logoUrl || ""} 
                           alt={game.awayTeam.name}
                           className="w-12 h-12 object-contain"
                         />
@@ -756,8 +727,8 @@
                     </div>
                     <div className="text-center">
                       <div className="flex items-center justify-center mb-2">
-                        <img
-                          src={game.homeTeam.logoUrl || ""}
+                        <img 
+                          src={game.homeTeam.logoUrl || ""} 
                           alt={game.homeTeam.name}
                           className="w-12 h-12 object-contain"
                         />
@@ -782,7 +753,7 @@
                             {historicalGame.venue || 'N/A'}
                           </div>
                         </div>
-
+                        
                         <div className="flex justify-between items-center mt-2">
                           <div className="flex items-center gap-2">
                             <span className="text-sm">{historicalGame.awayTeamName}</span>
@@ -797,12 +768,12 @@
                             <span className="text-sm">{historicalGame.homeTeamName}</span>
                           </div>
                         </div>
-
+                        
                         {historicalGame.spread && (
                           <div className="text-xs text-white/60 mt-1 text-center">
                             <div className="flex items-center justify-center gap-1">
                               Spread: {Math.abs(historicalGame.spread)}
-                              <SpreadExplainerTooltip
+                              <SpreadExplainerTooltip 
                                 spread={historicalGame.spread}
                                 homeTeam={historicalGame.homeTeamName}
                                 awayTeam={historicalGame.awayTeamName}
@@ -815,10 +786,10 @@
                             {historicalGame.spreadResult && (
                               <div className="mt-1">
                                 <span className={`px-1 rounded ${
-                                  historicalGame.spreadResult === 'covered' ? 'bg-green-600' :
+                                  historicalGame.spreadResult === 'covered' ? 'bg-green-600' : 
                                   historicalGame.spreadResult === 'push' ? 'bg-yellow-600' : 'bg-red-600'
                                 }`}>
-                                  {historicalGame.spreadResult === 'push' ? 'PUSH' :
+                                  {historicalGame.spreadResult === 'push' ? 'PUSH' : 
                                    historicalGame.spreadResult === 'covered' ? 'COVERED' : 'NOT COVERED'}
                                   {historicalGame.favoriteTeam && historicalGame.spreadResult !== 'push' && (
                                     <span className="ml-1 text-xs opacity-75">
