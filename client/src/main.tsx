import { createRoot } from "react-dom/client";
// ULTRA NUCLEAR: Import entire React Query at entry point
import * as TanstackQuery from "@tanstack/react-query";
import { useQuery, useMutation, QueryClient, QueryClientProvider } from "@tanstack/react-query";
import App from "./App";
import "./index.css";

// CRITICAL: Multiple forced references to prevent tree-shaking
const REACT_QUERY_REFS = {
  namespace: TanstackQuery,
  hooks: { useQuery, useMutation },
  client: QueryClient,
  provider: QueryClientProvider,
  // Force instantiation
  testClient: new QueryClient({ defaultOptions: { queries: { enabled: false } } }),
  // Force hook calls
  testHook: () => useQuery({ queryKey: ['__bundle_test__'], enabled: false })
};

// Triple window assignment for maximum bundling protection
if (typeof window !== 'undefined') {
  (window as any).__REACT_QUERY_ENTRY__ = REACT_QUERY_REFS;
  (window as any).__TANSTACK_ENTRY__ = TanstackQuery;
  Object.assign(window, { useQuery, useMutation, QueryClient, QueryClientProvider });
<<<<<<< HEAD
  
  // CRITICAL: Runtime backup for imports that might fail
  (window as any).ReactQueryBackup = {
    useQuery,
    useMutation,
    QueryClient,
    QueryClientProvider
  };
  
  // Log to force evaluation
  console.log('🚀 Entry point React Query forced:', Object.keys(REACT_QUERY_REFS));
  console.log('🔧 Runtime backup installed:', typeof (window as any).ReactQueryBackup.useQuery);
=======

  // Log to force evaluation
  console.log('🚀 Entry point React Query forced:', Object.keys(REACT_QUERY_REFS));
>>>>>>> e6b10907
}

// Add global styles for dark mode
document.documentElement.classList.add('dark');

createRoot(document.getElementById("root")!).render(<App />);<|MERGE_RESOLUTION|>--- conflicted
+++ resolved
@@ -22,24 +22,9 @@
   (window as any).__REACT_QUERY_ENTRY__ = REACT_QUERY_REFS;
   (window as any).__TANSTACK_ENTRY__ = TanstackQuery;
   Object.assign(window, { useQuery, useMutation, QueryClient, QueryClientProvider });
-<<<<<<< HEAD
-  
-  // CRITICAL: Runtime backup for imports that might fail
-  (window as any).ReactQueryBackup = {
-    useQuery,
-    useMutation,
-    QueryClient,
-    QueryClientProvider
-  };
-  
-  // Log to force evaluation
-  console.log('🚀 Entry point React Query forced:', Object.keys(REACT_QUERY_REFS));
-  console.log('🔧 Runtime backup installed:', typeof (window as any).ReactQueryBackup.useQuery);
-=======
 
   // Log to force evaluation
   console.log('🚀 Entry point React Query forced:', Object.keys(REACT_QUERY_REFS));
->>>>>>> e6b10907
 }
 
 // Add global styles for dark mode
