#!/usr/bin/env tsx

/**
 * Comprehensive Algorithm Backtesting
 * Test the upgraded algorithm (SP+ + Roster Analytics) against historical data
 * Validate +1.3 point improvement targeting 54.2% ATS accuracy
 */

import { db } from './server/db';
import { games, teams } from './shared/schema';
import { eq, and, gte, lte, isNotNull, sql } from 'drizzle-orm';
import { ricksPicksEngine } from './server/prediction-engine';

const CFBD_API_KEY = process.env.CFBD_API_KEY;
const BASE_URL = 'https://api.collegefootballdata.com';

interface BacktestResult {
  gameId: number;
  homeTeam: string;
  awayTeam: string;
  actualSpread: number;
  algorithmSpread: number;
  vegasSpread: number;
  actualResult: 'home' | 'away' | 'push';
  algorithmPrediction: 'home' | 'away' | 'push';
  vegasPrediction: 'home' | 'away' | 'push';
  algorithmCorrect: boolean;
  vegasCorrect: boolean;
  algorithmATS: boolean;
  vegasATS: boolean;
  improvement: number;
  confidence: string;
}

interface BacktestSummary {
  totalGames: number;
  algorithmATS: number;
  vegasATS: number;
  algorithmAccuracy: number;
  vegasAccuracy: number;
  averageImprovement: number;
  profitability: number;
  breakEvenThreshold: number;
  targetAchieved: boolean;
}

class AlgorithmBacktester {

  async runComprehensiveBacktest(): Promise<void> {
    console.log('🎯 Starting Comprehensive Algorithm Backtest...');
    console.log('Testing SP+ Integration + Roster Analytics vs Historical Results');
    console.log('Target: 54.2% ATS accuracy (+1.3 points from 52.9%)');
    console.log('');

    // Test against 2022-2023 seasons (complete data available)
    const testSeasons = [2022, 2023];
    const allResults: BacktestResult[] = [];

    for (const season of testSeasons) {
      console.log(`📊 Backtesting ${season} Season...`);

      const seasonResults = await this.backtestSeason(season);
      allResults.push(...seasonResults);

      const seasonSummary = this.calculateSummary(seasonResults);
      console.log(`   Games: ${seasonSummary.totalGames}`);
      console.log(`   Algorithm ATS: ${(seasonSummary.algorithmATS * 100).toFixed(1)}%`);
      console.log(`   Vegas ATS: ${(seasonSummary.vegasATS * 100).toFixed(1)}%`);
      console.log(`   Improvement: +${seasonSummary.averageImprovement.toFixed(2)} points`);
      console.log('');
    }

    // Calculate overall results
    const overallSummary = this.calculateSummary(allResults);

    console.log('🏆 COMPREHENSIVE BACKTEST RESULTS:');
    console.log('=====================================');
    console.log(`Total Games Tested: ${overallSummary.totalGames}`);
    console.log(`Algorithm ATS: ${(overallSummary.algorithmATS * 100).toFixed(1)}%`);
    console.log(`Vegas Baseline: ${(overallSummary.vegasATS * 100).toFixed(1)}%`);
    console.log(`Improvement: +${(overallSummary.algorithmATS - overallSummary.vegasATS) * 100} percentage points`);
    console.log(`Average Point Improvement: +${overallSummary.averageImprovement.toFixed(2)} points`);
    console.log('');

    console.log('💰 PROFITABILITY ANALYSIS:');
    console.log(`Break-even Threshold: ${(overallSummary.breakEvenThreshold * 100).toFixed(1)}%`);
    console.log(`Current Performance: ${(overallSummary.algorithmATS * 100).toFixed(1)}%`);
    console.log(`Profit Margin: ${overallSummary.profitability > 0 ? '+' : ''}${(overallSummary.profitability * 100).toFixed(1)}%`);
    console.log(`Target Achieved: ${overallSummary.targetAchieved ? '✅ YES' : '❌ NO'}`);
    console.log('');

    if (overallSummary.targetAchieved) {
      console.log('🚀 ALGORITHM READY FOR DEPLOYMENT!');
      console.log('The enhanced algorithm beats the break-even threshold and achieves profitability.');
    } else {
      console.log('⚠️  ALGORITHM NEEDS REFINEMENT');
      console.log('Further improvements needed to reach consistent profitability.');
    }

    // Show top performing predictions
    this.showTopPredictions(allResults.slice(0, 10));
  }

  async backtestSeason(season: number): Promise<BacktestResult[]> {
    // Get completed games from season with betting lines
    const seasonGames = await db
      .select()
      .from(games)
      .where(and(
        eq(games.season, season),
        eq(games.completed, true)
      ))
      .limit(50); // Test sample for performance

    console.log(`   Found ${seasonGames.length} testable games`);

    const results: BacktestResult[] = [];

    for (const game of seasonGames) {
      try {
        const result = await this.backtestGame(game);
        if (result) {
          results.push(result);
        }
      } catch (error) {
        // Skip games with incomplete data
        continue;
      }
    }

    return results;
  }

  async backtestGame(game: any): Promise<BacktestResult | null> {
    // Skip games without complete data
    if (!game.homeTeamScore || !game.awayTeamScore || !game.spread) {
      return null;
    }

    // Get team data
    const [homeTeam, awayTeam] = await Promise.all([
      db.select().from(teams).where(eq(teams.id, game.homeTeamId)).limit(1),
      db.select().from(teams).where(eq(teams.id, game.awayTeamId)).limit(1)
    ]);

    if (homeTeam.length === 0 || awayTeam.length === 0) return null;

    // Calculate actual game result
    const homeScore = game.homeTeamScore;
    const awayScore = game.awayTeamScore;
    const actualSpread = homeScore - awayScore; // Positive = home team won by X
    const vegasSpread = game.spread; // Negative = home team favored
<<<<<<< HEAD
    
=======
>>>>>>> c2a795d0
    // Generate algorithm prediction using our enhanced system
    try {
      const prediction = await ricksPicksEngine.generatePrediction(
        homeTeam[0].name,
        awayTeam[0].name,
        homeTeam[0].conference || 'Unknown',
        awayTeam[0].conference || 'Unknown',
        { temperature: 70, windSpeed: 5, isDome: false }, // Default weather
        vegasSpread,
        game.isNeutralSite || false
      );

      const algorithmSpread = prediction.spread;

      // Determine winners
      const actualResult = actualSpread > 0 ? 'home' : actualSpread < 0 ? 'away' : 'push';
      const algorithmPrediction = algorithmSpread > 0 ? 'home' : algorithmSpread < 0 ? 'away' : 'push';
      const vegasPrediction = vegasSpread < 0 ? 'home' : vegasSpread > 0 ? 'away' : 'push';

      // Calculate ATS performance
      const algorithmATS = this.calculateATS(actualSpread, algorithmSpread);
      const vegasATS = this.calculateATS(actualSpread, -vegasSpread); // Vegas spread is from home perspective

      return {
        gameId: game.id,
        homeTeam: homeTeam[0].name,
        awayTeam: awayTeam[0].name,
        actualSpread,
        algorithmSpread,
        vegasSpread,
        actualResult,
        algorithmPrediction,
        vegasPrediction,
        algorithmCorrect: actualResult === algorithmPrediction,
        vegasCorrect: actualResult === vegasPrediction,
        algorithmATS,
        vegasATS,
        improvement: Math.abs(algorithmSpread - actualSpread) - Math.abs(vegasSpread - actualSpread),
        confidence: prediction.confidence
      };

    } catch (error) {
      return null;
    }
  }

  private calculateATS(actualSpread: number, predictedSpread: number): boolean {
    // ATS win if prediction is closer to actual result
    const margin = actualSpread - predictedSpread;
    return Math.abs(margin) < 3; // Within 3 points = ATS win
  }

  private calculateSummary(results: BacktestResult[]): BacktestSummary {
    if (results.length === 0) {
      return {
        totalGames: 0,
        algorithmATS: 0,
        vegasATS: 0,
        algorithmAccuracy: 0,
        vegasAccuracy: 0,
        averageImprovement: 0,
        profitability: 0,
        breakEvenThreshold: 0.524,
        targetAchieved: false
      };
    }

    const algorithmATS = results.filter(r => r.algorithmATS).length / results.length;
    const vegasATS = results.filter(r => r.vegasATS).length / results.length;
    const algorithmAccuracy = results.filter(r => r.algorithmCorrect).length / results.length;
    const vegasAccuracy = results.filter(r => r.vegasCorrect).length / results.length;
    const averageImprovement = results.reduce((sum, r) => sum + r.improvement, 0) / results.length;

    const breakEvenThreshold = 0.524; // Need 52.4% to break even
    const profitability = algorithmATS - breakEvenThreshold;
    const targetAchieved = algorithmATS >= 0.542; // 54.2% target

    return {
      totalGames: results.length,
      algorithmATS,
      vegasATS,
      algorithmAccuracy,
      vegasAccuracy,
      averageImprovement,
      profitability,
      breakEvenThreshold,
      targetAchieved
    };
  }

  private showTopPredictions(results: BacktestResult[]): void {
    console.log('🔥 TOP ALGORITHM PREDICTIONS:');
    console.log('============================');

    const topPredictions = results
      .filter(r => r.algorithmATS && r.confidence === 'High')
      .slice(0, 5);

    topPredictions.forEach((result, index) => {
      console.log(`${index + 1}. ${result.homeTeam} vs ${result.awayTeam}`);
      console.log(`   Algorithm: ${result.algorithmSpread > 0 ? result.homeTeam : result.awayTeam} by ${Math.abs(result.algorithmSpread).toFixed(1)}`);
      console.log(`   Vegas: ${result.vegasSpread < 0 ? result.homeTeam : result.awayTeam} by ${Math.abs(result.vegasSpread).toFixed(1)}`);
      console.log(`   Actual: ${result.actualSpread > 0 ? result.homeTeam : result.awayTeam} by ${Math.abs(result.actualSpread).toFixed(1)}`);
      console.log(`   Algorithm ATS: ${result.algorithmATS ? '✅' : '❌'} | Vegas ATS: ${result.vegasATS ? '✅' : '❌'}`);
      console.log('');
    });
  }
}

async function main() {
  const backtester = new AlgorithmBacktester();
  await backtester.runComprehensiveBacktest();
}

main();<|MERGE_RESOLUTION|>--- conflicted
+++ resolved
@@ -150,10 +150,6 @@
     const awayScore = game.awayTeamScore;
     const actualSpread = homeScore - awayScore; // Positive = home team won by X
     const vegasSpread = game.spread; // Negative = home team favored
-<<<<<<< HEAD
-    
-=======
->>>>>>> c2a795d0
     // Generate algorithm prediction using our enhanced system
     try {
       const prediction = await ricksPicksEngine.generatePrediction(
