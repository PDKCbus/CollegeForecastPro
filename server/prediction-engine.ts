--- conflicted
+++ resolved
@@ -254,11 +254,7 @@
       } catch (error) {
         console.log("Advanced analytics unavailable, using basic algorithm");
       }
-<<<<<<< HEAD
-      
-=======
-
->>>>>>> e6b10907
+
       // Note: Roster analytics require gameId which is not available in this context
       // Will be applied at the route level where gameId is available
       console.log("Roster analytics unavailable, using existing algorithms");
@@ -293,11 +289,7 @@
     } else {
       confidence = "Low";
     }
-<<<<<<< HEAD
-    
-=======
-
->>>>>>> e6b10907
+
     // Compile all key factors including advanced analytics
     const allFactors: string[] = [
       ...weatherFactor.impact,
@@ -310,32 +302,18 @@
     // Prediction result
     let prediction: string;
     let recommendedBet: string | undefined;
-<<<<<<< HEAD
-    
+
     // Calculate the true edge between our prediction and Vegas line
     let edge = 0;
     let oppositeSides = false;
-    
-=======
-
-    // Calculate the true edge between our prediction and Vegas line
-    let edge = 0;
-    let oppositeSides = false;
-
->>>>>>> e6b10907
+
     if (vegasSpread) {
       // Check if predictions are on opposite sides
       const vegasFavorsAway = vegasSpread > 0;  // Positive = away team favored
       const weFavorHome = totalScore > 0;       // Positive = home team favored
-<<<<<<< HEAD
-      
+
       oppositeSides = (vegasFavorsAway && weFavorHome) || (!vegasFavorsAway && !weFavorHome);
-      
-=======
-
-      oppositeSides = (vegasFavorsAway && weFavorHome) || (!vegasFavorsAway && !weFavorHome);
-
->>>>>>> e6b10907
+
       if (oppositeSides) {
         // Opposite sides: Add the magnitudes
         edge = Math.abs(totalScore) + Math.abs(vegasSpread);
@@ -344,15 +322,9 @@
         edge = Math.abs(Math.abs(totalScore) - Math.abs(vegasSpread));
       }
     }
-<<<<<<< HEAD
-    
+
     const significantEdge = edge >= 2; // 2+ point edge required for recommendation
-    
-=======
-
-    const significantEdge = edge >= 2; // 2+ point edge required for recommendation
-
->>>>>>> e6b10907
+
     // Debug logging for betting recommendations
     if (vegasSpread) {
       console.log(`🎯 Betting Logic Debug:`);
@@ -362,11 +334,7 @@
       console.log(`   Edge Calculation: ${oppositeSides ? `${Math.abs(totalScore)} + ${Math.abs(vegasSpread)}` : `|${Math.abs(totalScore)} - ${Math.abs(vegasSpread)}|`} = ${edge.toFixed(2)} points`);
       console.log(`   Significant Edge (>=2): ${significantEdge}`);
     }
-<<<<<<< HEAD
-    
-=======
-
->>>>>>> e6b10907
+
     if (totalScore > 0) {
       prediction = `${homeTeam} favored by ${Math.abs(totalScore).toFixed(1)} points`;
       if (vegasSpread && significantEdge) {
