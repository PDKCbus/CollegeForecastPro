--- conflicted
+++ resolved
@@ -7,16 +7,6 @@
 const requireAdminAuth = (req: Request, res: Response, next: NextFunction) => {
   const authHeader = req.headers.authorization;
   const expectedToken = process.env.ADMIN_API_KEY || "secure-admin-key-2025";
-<<<<<<< HEAD
-  
-  if (!authHeader || authHeader !== `Bearer ${expectedToken}`) {
-    return res.status(401).json({ 
-      error: "Unauthorized", 
-      message: "Admin API key required for this endpoint" 
-    });
-  }
-  
-=======
 
   if (!authHeader || authHeader !== `Bearer ${expectedToken}`) {
     return res.status(401).json({
@@ -25,7 +15,6 @@
     });
   }
 
->>>>>>> c2a795d0
   next();
 };
 import { games, teams, ricksPicks } from "@shared/schema";
@@ -50,25 +39,15 @@
     try {
       // Test database connection
       const testQuery = await db.execute(sql`SELECT 1 as test`);
-<<<<<<< HEAD
-      res.json({ 
-        status: "healthy", 
-=======
       res.json({
         status: "healthy",
->>>>>>> c2a795d0
         timestamp: new Date().toISOString(),
         database: "connected",
         version: "1.0.0"
       });
     } catch (error) {
-<<<<<<< HEAD
-      res.status(500).json({ 
-        status: "unhealthy", 
-=======
       res.status(500).json({
         status: "unhealthy",
->>>>>>> c2a795d0
         timestamp: new Date().toISOString(),
         database: "disconnected",
         error: error instanceof Error ? error.message : String(error)
@@ -1522,11 +1501,7 @@
 
     try {
       dataSyncLogger.logSyncStart("CURRENT_WEEK_SYNC", "Latest completed games from 2024 season");
-<<<<<<< HEAD
-      
-=======
-
->>>>>>> c2a795d0
+
       // Since 2025 season hasn't started, fetch recent completed games from 2024 for demonstration
       const [gamesResponse, linesResponse] = await Promise.all([
         fetch(`https://api.collegefootballdata.com/games?year=2024&week=16&seasonType=regular`, {
